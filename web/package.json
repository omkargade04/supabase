--- conflicted
+++ resolved
@@ -7,11 +7,7 @@
     "build": "npm run gen:all && docusaurus build",
     "swizzle": "docusaurus swizzle",
     "traction": "node traction.js",
-<<<<<<< HEAD
-    "gen:all": "npm run gen:supabase && npm run gen:cli",
-=======
-    "gen:all": "npm run gen:supabase && npm run gen:dart && npm run gen:postgres && npm run gen:cli",
->>>>>>> 4bb222ea
+    "gen:all": "npm run gen:supabase && npm run gen:dart && npm run gen:cli",
     "gen:supabase": "ts-node ReferenceGenerator.ts -o docs/reference/javascript spec/supabase.yml",
     "gen:cli": "ts-node ReferenceGenerator.ts -o docs/reference/cli spec/cli.yml",
     "gen:dart": "ts-node ReferenceGenerator.ts -o docs/reference/dart spec/dart.yml",

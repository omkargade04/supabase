--- conflicted
+++ resolved
@@ -1,16 +1,10 @@
-<<<<<<< HEAD
-import React, { forwardRef } from 'react'
+import { Slot } from '@radix-ui/react-slot'
+import { VariantProps, cva } from 'class-variance-authority'
+import React from 'react'
 import { IconContext } from '../Icon/IconContext'
 import { IconLoader } from '../Icon/icons/IconLoader'
-=======
-import { Slot } from '@radix-ui/react-slot'
-import { VariantProps, cva } from 'class-variance-authority'
-import * as React from 'react'
 import { sizes } from './../../lib/commonCva'
 import { cn } from './../../lib/utils'
-import { IconContext } from './../Icon/IconContext'
-import { IconLoader } from './../Icon/icons/IconLoader'
->>>>>>> efa702d1
 
 export type ButtonVariantProps = VariantProps<typeof buttonVariants>
 const buttonVariants = cva(

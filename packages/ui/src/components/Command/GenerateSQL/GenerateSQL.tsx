--- conflicted
+++ resolved
@@ -12,11 +12,8 @@
   MessageRole,
   MessageStatus,
   useAiChat,
-<<<<<<< HEAD
   AiWarning,
-=======
   Tabs,
->>>>>>> 5ca757e5
 } from 'ui'
 
 import { cn } from '../../../utils/cn'

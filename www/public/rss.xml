
  <rss version="2.0" xmlns:atom="http://www.w3.org/2005/Atom">
    <channel>
      <title>Blog - Supabase</title>
      <link>https://supabase.com</link>
      <description>Latest news from Supabase</description>
      <language>en</language>
      <lastBuildDate>Mon, 07 Mar 2022 23:00:00 GMT</lastBuildDate>
      <atom:link href="https://supabase.com/blog/rss.xml" rel="self" type="application/rss+xml"/>
      
<item>
  <guid>https://supabase.com/blog/2022/03/08/audit</guid>
  <title>Postgres Auditing in 150 lines of SQL</title>
  <link>https://supabase.com/blog/2022/03/08/audit</link>
  <description>PostgreSQL has a robust set of features which we can leverage to create a generic auditing solution in 150 lines of SQL.</description>
  <pubDate>Mon, 07 Mar 2022 23:00:00 GMT</pubDate>
</item>

<item>
  <guid>https://supabase.com/blog/2022/02/22/supabase-beta-january-2022</guid>
  <title>Supabase Beta January 2022</title>
  <link>https://supabase.com/blog/2022/02/22/supabase-beta-january-2022</link>
  <description>New auth providers, SMS providers, and new videos.</description>
<<<<<<< HEAD
  <pubDate>Tue, 22 Feb 2022 00:00:00 GMT</pubDate>
=======
  <pubDate>Mon, 21 Feb 2022 23:00:00 GMT</pubDate>
>>>>>>> 3a895551
</item>

<item>
  <guid>https://supabase.com/blog/2022/01/20/supabase-beta-december-2021</guid>
  <title>Supabase Beta December 2021</title>
  <link>https://supabase.com/blog/2022/01/20/supabase-beta-december-2021</link>
  <description>New crypto extension, Postgres videos, and a bunch of cool integrations.</description>
  <pubDate>Wed, 19 Jan 2022 23:00:00 GMT</pubDate>
</item>

<item>
  <guid>https://supabase.com/blog/2022/01/20/product-hunt-golden-kitty-awards-2021</guid>
  <title>Golden Kitty Awards Ceremony Watch Party with Supabase</title>
  <link>https://supabase.com/blog/2022/01/20/product-hunt-golden-kitty-awards-2021</link>
  <description>Hang out with us while watching the Product Hunt Golden Kitty Awards Ceremony</description>
  <pubDate>Wed, 19 Jan 2022 23:00:00 GMT</pubDate>
</item>

<item>
  <guid>https://supabase.com/blog/2021/12/17/holiday-hackdays-winners-2021</guid>
  <title>Holiday Hackdays Winners 2021</title>
  <link>https://supabase.com/blog/2021/12/17/holiday-hackdays-winners-2021</link>
  <description>Celebrating many amazing projects submitted to our Holiday Hackdays Hackathon.</description>
  <pubDate>Thu, 16 Dec 2021 23:00:00 GMT</pubDate>
</item>

<item>
  <guid>https://supabase.com/blog/2021/12/15/beta-november-2021-launch-week-recap</guid>
  <title>Supabase Beta November 2021: Launch Week Recap</title>
  <link>https://supabase.com/blog/2021/12/15/beta-november-2021-launch-week-recap</link>
  <description>We wrapped up November with Supabase's third Launch Week. Here's all the awesome stuff that got shipped ...</description>
  <pubDate>Tue, 14 Dec 2021 23:00:00 GMT</pubDate>
</item>

<item>
  <guid>https://supabase.com/blog/2021/12/03/supabase-holiday-hackdays-hackathon</guid>
  <title>Kicking off the Holiday Hackdays</title>
  <link>https://supabase.com/blog/2021/12/03/supabase-holiday-hackdays-hackathon</link>
  <description>Build cool stuff and celebrate open-source software with us during the Holiday Hackdays!</description>
  <pubDate>Thu, 02 Dec 2021 23:00:00 GMT</pubDate>
</item>

<item>
  <guid>https://supabase.com/blog/2021/12/03/pg-graphql</guid>
  <title>pg_graphql: A GraphQL extension for PostgreSQL</title>
  <link>https://supabase.com/blog/2021/12/03/pg-graphql</link>
  <description>GraphQL support is in development for PostgreSQL + Supabase.</description>
  <pubDate>Thu, 02 Dec 2021 23:00:00 GMT</pubDate>
</item>

<item>
  <guid>https://supabase.com/blog/2021/12/03/launch-week-three-friday-five-more-things</guid>
  <title>Five more things</title>
  <link>https://supabase.com/blog/2021/12/03/launch-week-three-friday-five-more-things</link>
  <description>It's never just one more thing!</description>
  <pubDate>Thu, 02 Dec 2021 23:00:00 GMT</pubDate>
</item>

<item>
  <guid>https://supabase.com/blog/2021/12/02/supabase-acquires-logflare</guid>
  <title>Supabase acquires Logflare</title>
  <link>https://supabase.com/blog/2021/12/02/supabase-acquires-logflare</link>
  <description>Today, we're ecstatic to announce that Logflare is joining Supabase.</description>
  <pubDate>Wed, 01 Dec 2021 23:00:00 GMT</pubDate>
</item>

<item>
  <guid>https://supabase.com/blog/2021/12/01/realtime-row-level-security-in-postgresql</guid>
  <title>Realtime Postgres RLS now available on Supabase</title>
  <link>https://supabase.com/blog/2021/12/01/realtime-row-level-security-in-postgresql</link>
  <description>Realtime database changes are now broadcast to authenticated users, respecting the same PostgreSQL policies that you use for Row Level Security.</description>
  <pubDate>Tue, 30 Nov 2021 23:00:00 GMT</pubDate>
</item>

<item>
  <guid>https://supabase.com/blog/2021/11/30/supabase-studio</guid>
  <title>Supabase Studio</title>
  <link>https://supabase.com/blog/2021/11/30/supabase-studio</link>
  <description>The same Dashboard that you're using on our Platform is now available for local development and Self-Hosting.</description>
  <pubDate>Mon, 29 Nov 2021 23:00:00 GMT</pubDate>
</item>

<item>
  <guid>https://supabase.com/blog/2021/11/29/community-day</guid>
  <title>Community Day</title>
  <link>https://supabase.com/blog/2021/11/29/community-day</link>
  <description>Kicking off launch week by highlighting the communities around Supabase.</description>
  <pubDate>Sun, 28 Nov 2021 23:00:00 GMT</pubDate>
</item>

<item>
  <guid>https://supabase.com/blog/2021/11/28/whats-new-in-postgres-14</guid>
  <title>New in PostgreSQL 14: What every developer should know</title>
  <link>https://supabase.com/blog/2021/11/28/whats-new-in-postgres-14</link>
  <description>A quick look at some new features and functionality in PostgreSQL 14.</description>
  <pubDate>Sat, 27 Nov 2021 23:00:00 GMT</pubDate>
</item>

<item>
  <guid>https://supabase.com/blog/2021/11/28/postgrest-9</guid>
  <title>PostgREST 9</title>
  <link>https://supabase.com/blog/2021/11/28/postgrest-9</link>
  <description>New features and updates in PostgREST version 9.</description>
  <pubDate>Fri, 26 Nov 2021 23:00:00 GMT</pubDate>
</item>

<item>
  <guid>https://supabase.com/blog/2021/11/26/supabase-launch-week-the-trilogy</guid>
  <title>Supabase Launch Week III: Holiday Special</title>
  <link>https://supabase.com/blog/2021/11/26/supabase-launch-week-the-trilogy</link>
  <description>Tis the season to be shipping.</description>
  <pubDate>Thu, 25 Nov 2021 23:00:00 GMT</pubDate>
</item>

<item>
  <guid>https://supabase.com/blog/2021/11/26/supabase-how-we-launch</guid>
  <title>How we launch at Supabase</title>
  <link>https://supabase.com/blog/2021/11/26/supabase-how-we-launch</link>
  <description>The history and methodology of Supabase Launch Week.</description>
  <pubDate>Thu, 25 Nov 2021 23:00:00 GMT</pubDate>
</item>

<item>
  <guid>https://supabase.com/blog/2021/11/05/supabase-beta-october-2021</guid>
  <title>Supabase Beta October 2021</title>
  <link>https://supabase.com/blog/2021/11/05/supabase-beta-october-2021</link>
  <description>Three new Auth providers, multi-schema support, and we're gearing up for another Launch Week.</description>
  <pubDate>Sat, 06 Nov 2021 23:00:00 GMT</pubDate>
</item>

<item>
  <guid>https://supabase.com/blog/2021/10/28/supabase-series-a</guid>
  <title>Supabase $30m Series A</title>
  <link>https://supabase.com/blog/2021/10/28/supabase-series-a</link>
  <description>Supabase just raised $30M, bringing our total funding to $36M.</description>
  <pubDate>Wed, 27 Oct 2021 22:00:00 GMT</pubDate>
</item>

<item>
  <guid>https://supabase.com/blog/2021/10/19/replenysh-time-to-value-in-less-than-24-hours</guid>
  <title>Replenysh uses Supabase to implement OTP in less than 24-hours</title>
  <link>https://supabase.com/blog/2021/10/19/replenysh-time-to-value-in-less-than-24-hours</link>
  <description>Learn how Replenysh uses Supabase to power the circular economy, redefining how brands interact with their customers and products.</description>
  <pubDate>Mon, 18 Oct 2021 22:00:00 GMT</pubDate>
</item>

<item>
  <guid>https://supabase.com/blog/2021/10/14/hacktoberfest-hackathon-winners-2021</guid>
  <title>Hacktoberfest Hackathon Winners 2021</title>
  <link>https://supabase.com/blog/2021/10/14/hacktoberfest-hackathon-winners-2021</link>
  <description>Celebrating many amazing projects submitted to our Hacktoberfest Hackathon.</description>
  <pubDate>Wed, 13 Oct 2021 22:00:00 GMT</pubDate>
</item>

<item>
  <guid>https://supabase.com/blog/2021/10/04/supabase-beta-sept-2021</guid>
  <title>Supabase Beta Sept 2021</title>
  <link>https://supabase.com/blog/2021/10/04/supabase-beta-sept-2021</link>
  <description>Hackathon, Aborting request, UI updates, and now Hiring.</description>
  <pubDate>Sun, 03 Oct 2021 22:00:00 GMT</pubDate>
</item>

<item>
  <guid>https://supabase.com/blog/2021/09/28/supabase-hacktoberfest-hackathon-2021</guid>
  <title>Supabase Hacktoberfest Hackathon 2021</title>
  <link>https://supabase.com/blog/2021/09/28/supabase-hacktoberfest-hackathon-2021</link>
  <description>We're running another Supabase Hackathon during Hacktoberfest!</description>
  <pubDate>Mon, 27 Sep 2021 22:00:00 GMT</pubDate>
</item>

<item>
  <guid>https://supabase.com/blog/2021/09/10/supabase-beta-august-2021</guid>
  <title>Supabase Beta August 2021</title>
  <link>https://supabase.com/blog/2021/09/10/supabase-beta-august-2021</link>
  <description>Fundraising, Realtime Security, custom SMS templates, and deployments in South Korea.</description>
  <pubDate>Thu, 09 Sep 2021 22:00:00 GMT</pubDate>
</item>

<item>
  <guid>https://supabase.com/blog/2021/08/12/supabase-beta-july-2021</guid>
  <title>Supabase Beta July 2021</title>
  <link>https://supabase.com/blog/2021/08/12/supabase-beta-july-2021</link>
  <description>Discord Logins, Vercel Integration, Full text search, and OAuth guides.</description>
  <pubDate>Wed, 11 Aug 2021 22:00:00 GMT</pubDate>
</item>

<item>
  <guid>https://supabase.com/blog/2021/08/09/hackathon-winners</guid>
  <title>Open Source Hackathon Winners</title>
  <link>https://supabase.com/blog/2021/08/09/hackathon-winners</link>
  <description>Let the medal ceremony begin for the best projects submitted during the Supabase Hackathon.</description>
  <pubDate>Sun, 08 Aug 2021 22:00:00 GMT</pubDate>
</item>

<item>
  <guid>https://supabase.com/blog/2021/07/30/supabase-swag-store</guid>
  <title>Supabase Swag Store</title>
  <link>https://supabase.com/blog/2021/07/30/supabase-swag-store</link>
  <description>Today we are officially launching the Supabase Swag Store.</description>
  <pubDate>Thu, 29 Jul 2021 22:00:00 GMT</pubDate>
</item>

<item>
  <guid>https://supabase.com/blog/2021/07/30/supabase-functions-updates</guid>
  <title>Updates for Supabase Functions</title>
  <link>https://supabase.com/blog/2021/07/30/supabase-functions-updates</link>
  <description>The question on everyone's mind - are we launching Supabase Functions? Well, it's complicated.</description>
  <pubDate>Thu, 29 Jul 2021 22:00:00 GMT</pubDate>
</item>

<item>
  <guid>https://supabase.com/blog/2021/07/30/1-the-supabase-hackathon</guid>
  <title>The Supabase Hackathon</title>
  <link>https://supabase.com/blog/2021/07/30/1-the-supabase-hackathon</link>
  <description>A whole week of Hacking for Fun and Prizes.</description>
  <pubDate>Thu, 29 Jul 2021 22:00:00 GMT</pubDate>
</item>

<item>
  <guid>https://supabase.com/blog/2021/07/29/supabase-reports-and-metrics</guid>
  <title>Supabase Reports and Metrics</title>
  <link>https://supabase.com/blog/2021/07/29/supabase-reports-and-metrics</link>
  <description>We're exposing a full set of metrics in your projects, so that you can build better (and faster) products for your users.</description>
  <pubDate>Wed, 28 Jul 2021 22:00:00 GMT</pubDate>
</item>

<item>
  <guid>https://supabase.com/blog/2021/07/28/supabase-auth-passwordless-sms-login</guid>
  <title>Supabase Auth v2: Phone Auth now available</title>
  <link>https://supabase.com/blog/2021/07/28/supabase-auth-passwordless-sms-login</link>
  <description>Phone Auth is available today on all new and existing Supabase projects.</description>
  <pubDate>Tue, 27 Jul 2021 22:00:00 GMT</pubDate>
</item>

<item>
  <guid>https://supabase.com/blog/2021/07/28/mobbin-supabase-200000-users</guid>
  <title>Mobbin uses Supabase to authenticate 200,000 users</title>
  <link>https://supabase.com/blog/2021/07/28/mobbin-supabase-200000-users</link>
  <description>Learn how Mobbin migrated 200,000 users from Firebase for a better authentication experience.</description>
  <pubDate>Tue, 27 Jul 2021 22:00:00 GMT</pubDate>
</item>

<item>
  <guid>https://supabase.com/blog/2021/07/27/storage-beta</guid>
  <title>Supabase Storage now in Beta</title>
  <link>https://supabase.com/blog/2021/07/27/storage-beta</link>
  <description>Supabase Storage moves into Beta.</description>
  <pubDate>Mon, 26 Jul 2021 22:00:00 GMT</pubDate>
</item>

<item>
  <guid>https://supabase.com/blog/2021/07/27/spot-flutter-with-postgres</guid>
  <title>Spot: a video sharing app built with Flutter</title>
  <link>https://supabase.com/blog/2021/07/27/spot-flutter-with-postgres</link>
  <description>Spot is a geolocation-based video-sharing app with some social networking features.</description>
  <pubDate>Mon, 26 Jul 2021 22:00:00 GMT</pubDate>
</item>

<item>
  <guid>https://supabase.com/blog/2021/07/26/supabase-postgres-13</guid>
  <title>Supabase is now on Postgres 13.3</title>
  <link>https://supabase.com/blog/2021/07/26/supabase-postgres-13</link>
  <description>From today, new Supabase projects will be on a version of Supabase Postgres that runs on Postgres 13.3.</description>
  <pubDate>Sun, 25 Jul 2021 22:00:00 GMT</pubDate>
</item>

<item>
  <guid>https://supabase.com/blog/2021/07/26/supabase-community-day</guid>
  <title>Supabase Community Day</title>
  <link>https://supabase.com/blog/2021/07/26/supabase-community-day</link>
  <description>Community Day</description>
  <pubDate>Sun, 25 Jul 2021 22:00:00 GMT</pubDate>
</item>

<item>
  <guid>https://supabase.com/blog/2021/07/26/epsilon3-self-hosting</guid>
  <title>Epsilon3 Self-Host Supabase To Revolutionize Space Operations </title>
  <link>https://supabase.com/blog/2021/07/26/epsilon3-self-hosting</link>
  <description>Learn how the team at Epsilon3 use Supabase to help teams execute secure and reliable operations in an industry that project spend runs into the billions.</description>
  <pubDate>Sun, 25 Jul 2021 22:00:00 GMT</pubDate>
</item>

<item>
  <guid>https://supabase.com/blog/2021/07/22/supabase-launch-week-sql</guid>
  <title>Supabase Launch Week II: The SQL</title>
  <link>https://supabase.com/blog/2021/07/22/supabase-launch-week-sql</link>
  <description>Five days of Supabase. Again.</description>
  <pubDate>Wed, 21 Jul 2021 22:00:00 GMT</pubDate>
</item>

<item>
  <guid>https://supabase.com/blog/2021/07/01/roles-postgres-hooks</guid>
  <title>Protecting reserved roles with PostgreSQL Hooks</title>
  <link>https://supabase.com/blog/2021/07/01/roles-postgres-hooks</link>
  <description>Using Postgres Hooks to protect functionality in your Postgres database.</description>
  <pubDate>Thu, 01 Jul 2021 22:00:00 GMT</pubDate>
</item>

<item>
  <guid>https://supabase.com/blog/2021/07/02/supabase-beta-june-2021</guid>
  <title>Supabase Beta June 2021</title>
  <link>https://supabase.com/blog/2021/07/02/supabase-beta-june-2021</link>
  <description>Discord Logins, Vercel Integration, Full text search, and OAuth guides.</description>
  <pubDate>Tue, 01 Jun 2021 22:00:00 GMT</pubDate>
</item>

<item>
  <guid>https://supabase.com/blog/2021/06/02/supabase-beta-may-2021</guid>
  <title>Supabase Beta May 2021</title>
  <link>https://supabase.com/blog/2021/06/02/supabase-beta-may-2021</link>
  <description>Apple &amp; Twitter Logins, Supabase Grid, Go &amp; Swift Libraries.</description>
  <pubDate>Tue, 01 Jun 2021 22:00:00 GMT</pubDate>
</item>

<item>
  <guid>https://supabase.com/blog/2021/05/03/supabase-beta-april-2021</guid>
  <title>Supabase Beta April 2021</title>
  <link>https://supabase.com/blog/2021/05/03/supabase-beta-april-2021</link>
  <description>Supabase "gardening" - stability, security, and community support.</description>
  <pubDate>Tue, 04 May 2021 22:00:00 GMT</pubDate>
</item>

<item>
  <guid>https://supabase.com/blog/2021/04/06/supabase-beta-march-2021</guid>
  <title>Supabase Beta March 2021</title>
  <link>https://supabase.com/blog/2021/04/06/supabase-beta-march-2021</link>
  <description>Launch week, Storage, Supabase CLI, Connection Pooling, Supabase UI, and Pricing.</description>
  <pubDate>Mon, 05 Apr 2021 22:00:00 GMT</pubDate>
</item>

<item>
  <guid>https://supabase.com/blog/2021/04/02/supabase-workflows</guid>
  <title>Workflows are coming to Supabase</title>
  <link>https://supabase.com/blog/2021/04/02/supabase-workflows</link>
  <description>Functions are great, but you know what's better?</description>
  <pubDate>Thu, 01 Apr 2021 22:00:00 GMT</pubDate>
</item>

<item>
  <guid>https://supabase.com/blog/2021/04/02/supabase-pgbouncer</guid>
  <title>PgBouncer is now available in Supabase</title>
  <link>https://supabase.com/blog/2021/04/02/supabase-pgbouncer</link>
  <description>Better support for Serverless and Postgres.</description>
  <pubDate>Thu, 01 Apr 2021 22:00:00 GMT</pubDate>
</item>

<item>
  <guid>https://supabase.com/blog/2021/04/02/supabase-dot-com</guid>
  <title>Supabase Dot Com</title>
  <link>https://supabase.com/blog/2021/04/02/supabase-dot-com</link>
  <description>The Supabase Domain name is changing.</description>
  <pubDate>Thu, 01 Apr 2021 22:00:00 GMT</pubDate>
</item>

<item>
  <guid>https://supabase.com/blog/2021/04/01/supabase-nft-marketplace</guid>
  <title>Supabase Launches NFT Marketplace</title>
  <link>https://supabase.com/blog/2021/04/01/supabase-nft-marketplace</link>
  <description>A fully encrypted NFT platform to protect and transact your digital assets</description>
  <pubDate>Wed, 31 Mar 2021 22:00:00 GMT</pubDate>
</item>

<item>
  <guid>https://supabase.com/blog/2021/03/31/supabase-cli</guid>
  <title>Supabase CLI</title>
  <link>https://supabase.com/blog/2021/03/31/supabase-cli</link>
  <description>Local development, database migrations, and self-hosting.</description>
  <pubDate>Tue, 30 Mar 2021 22:00:00 GMT</pubDate>
</item>

<item>
  <guid>https://supabase.com/blog/2021/03/30/supabase-storage</guid>
  <title>Storage is now available in Supabase</title>
  <link>https://supabase.com/blog/2021/03/30/supabase-storage</link>
  <description>Launching Supabase Storage and how you can use it in your apps</description>
  <pubDate>Mon, 29 Mar 2021 22:00:00 GMT</pubDate>
</item>

<item>
  <guid>https://supabase.com/blog/2021/03/29/pricing</guid>
  <title>Supabase Beta Pricing</title>
  <link>https://supabase.com/blog/2021/03/29/pricing</link>
  <description>Supabase launches Beta pricing structure</description>
  <pubDate>Sun, 28 Mar 2021 22:00:00 GMT</pubDate>
</item>

<item>
  <guid>https://supabase.com/blog/2021/03/25/launch-week</guid>
  <title>Launch week</title>
  <link>https://supabase.com/blog/2021/03/25/launch-week</link>
  <description>Five days of Supabase.</description>
  <pubDate>Wed, 24 Mar 2021 23:00:00 GMT</pubDate>
</item>

<item>
  <guid>https://supabase.com/blog/2021/03/25/angels-of-supabase</guid>
  <title>Angels of Supabase</title>
  <link>https://supabase.com/blog/2021/03/25/angels-of-supabase</link>
  <description>Meet the investors of Supabase.</description>
  <pubDate>Wed, 24 Mar 2021 23:00:00 GMT</pubDate>
</item>

<item>
  <guid>https://supabase.com/blog/2021/03/22/In-The-Loop</guid>
  <title>Developers stay up to date with intheloop.dev</title>
  <link>https://supabase.com/blog/2021/03/22/In-The-Loop</link>
  <description>Learn why Kevin is building intheloop.dev with Supabase</description>
  <pubDate>Sun, 21 Mar 2021 23:00:00 GMT</pubDate>
</item>

<item>
  <guid>https://supabase.com/blog/2021/03/11/using-supabase-replit</guid>
  <title>Using Supabase in Replit</title>
  <link>https://supabase.com/blog/2021/03/11/using-supabase-replit</link>
  <description>Free hosted relational database from within your node.js repl</description>
  <pubDate>Wed, 10 Mar 2021 23:00:00 GMT</pubDate>
</item>

<item>
  <guid>https://supabase.com/blog/2021/03/08/toad-a-link-shortener-with-simple-apis-for-low-coders</guid>
  <title>Toad, a link shortener with simple APIs for low-coders</title>
  <link>https://supabase.com/blog/2021/03/08/toad-a-link-shortener-with-simple-apis-for-low-coders</link>
  <description>An easy-to-use link shortening tool with simple APIs</description>
  <pubDate>Sun, 07 Mar 2021 23:00:00 GMT</pubDate>
</item>

<item>
  <guid>https://supabase.com/blog/2021/03/05/postgres-as-a-cron-server</guid>
  <title>Postgres as a CRON Server</title>
  <link>https://supabase.com/blog/2021/03/05/postgres-as-a-cron-server</link>
  <description>Running repetitive tasks with your Postgres database.</description>
  <pubDate>Thu, 04 Mar 2021 23:00:00 GMT</pubDate>
</item>

<item>
  <guid>https://supabase.com/blog/2021/03/02/supabase-beta-february-2021</guid>
  <title>Supabase Beta February 2021</title>
  <link>https://supabase.com/blog/2021/03/02/supabase-beta-february-2021</link>
  <description>One year of building.</description>
  <pubDate>Mon, 01 Mar 2021 23:00:00 GMT</pubDate>
</item>

<item>
  <guid>https://supabase.com/blog/2021/02/27/cracking-postgres-interview</guid>
  <title>Cracking PostgreSQL Interview Questions</title>
  <link>https://supabase.com/blog/2021/02/27/cracking-postgres-interview</link>
  <description>Understand the top PostgreSQL Interview Questions</description>
  <pubDate>Fri, 26 Feb 2021 23:00:00 GMT</pubDate>
</item>

<item>
  <guid>https://supabase.com/blog/2021/02/09/case-study-roboflow</guid>
  <title>Roboflow.com choose Supabase to power Paint.wtf leaderboard</title>
  <link>https://supabase.com/blog/2021/02/09/case-study-roboflow</link>
  <description>Learn how Roboflow.com used Supabase to build their Paint.wtf leaderboard</description>
  <pubDate>Mon, 08 Feb 2021 23:00:00 GMT</pubDate>
</item>

<item>
  <guid>https://supabase.com/blog/2021/02/02/supabase-beta-january-2021</guid>
  <title>Supabase Beta January 2021</title>
  <link>https://supabase.com/blog/2021/02/02/supabase-beta-january-2021</link>
  <description>Eleven months of building.</description>
  <pubDate>Mon, 01 Feb 2021 23:00:00 GMT</pubDate>
</item>

<item>
  <guid>https://supabase.com/blog/2021/01/02/supabase-beta-december-2020</guid>
  <title>Supabase Beta December 2020</title>
  <link>https://supabase.com/blog/2021/01/02/supabase-beta-december-2020</link>
  <description>Ten months of building.</description>
  <pubDate>Fri, 01 Jan 2021 23:00:00 GMT</pubDate>
</item>

<item>
  <guid>https://supabase.com/blog/2020/12/13/supabase-dashboard-performance</guid>
  <title>Making the Supabase Dashboard Supa-fast</title>
  <link>https://supabase.com/blog/2020/12/13/supabase-dashboard-performance</link>
  <description>Improving the performance of the Supabase dashboard</description>
  <pubDate>Sat, 12 Dec 2020 23:00:00 GMT</pubDate>
</item>

<item>
  <guid>https://supabase.com/blog/2020/12/02/supabase-striveschool</guid>
  <title>Supabase Partners With Strive School To Help Teach Open Source</title>
  <link>https://supabase.com/blog/2020/12/02/supabase-striveschool</link>
  <description>Supabase Partners With Strive School To Help Teach Open Source To The Next Generation Of Developers</description>
  <pubDate>Tue, 01 Dec 2020 23:00:00 GMT</pubDate>
</item>

<item>
  <guid>https://supabase.com/blog/2020/12/02/case-study-xendit</guid>
  <title>Xendit Built a Counter-Fraud Watchlist for the Fintech Industry</title>
  <link>https://supabase.com/blog/2020/12/02/case-study-xendit</link>
  <description>See how Xendit use Supabase to build a full-text search engine.</description>
  <pubDate>Tue, 01 Dec 2020 23:00:00 GMT</pubDate>
</item>

<item>
  <guid>https://supabase.com/blog/2020/12/02/case-study-tayfa</guid>
  <title>TAYFA Built a No-Code Website Builder in Seven Days</title>
  <link>https://supabase.com/blog/2020/12/02/case-study-tayfa</link>
  <description>See how Tayfa went from idea to paying customer in less than 30 days.</description>
  <pubDate>Tue, 01 Dec 2020 23:00:00 GMT</pubDate>
</item>

<item>
  <guid>https://supabase.com/blog/2020/12/02/case-study-monitoro</guid>
  <title>Monitoro Built a Web Crawler Handling Millions of API Requests</title>
  <link>https://supabase.com/blog/2020/12/02/case-study-monitoro</link>
  <description>See how Monitoro built an automated scraping platform using Supabase.</description>
  <pubDate>Tue, 01 Dec 2020 23:00:00 GMT</pubDate>
</item>

<item>
  <guid>https://supabase.com/blog/2020/12/01/supabase-alpha-november-2020</guid>
  <title>Supabase Alpha November 2020</title>
  <link>https://supabase.com/blog/2020/12/01/supabase-alpha-november-2020</link>
  <description>Nine months of building.</description>
  <pubDate>Mon, 30 Nov 2020 23:00:00 GMT</pubDate>
</item>

<item>
  <guid>https://supabase.com/blog/2020/11/18/postgresql-views</guid>
  <title>Postgres Views</title>
  <link>https://supabase.com/blog/2020/11/18/postgresql-views</link>
  <description>Creating and using a view in PostgreSQL.</description>
  <pubDate>Tue, 17 Nov 2020 23:00:00 GMT</pubDate>
</item>

<item>
  <guid>https://supabase.com/blog/2020/11/02/supabase-alpha-october-2020</guid>
  <title>Supabase Alpha October 2020</title>
  <link>https://supabase.com/blog/2020/11/02/supabase-alpha-october-2020</link>
  <description>Eight months of building.</description>
  <pubDate>Sun, 01 Nov 2020 23:00:00 GMT</pubDate>
</item>

<item>
  <guid>https://supabase.com/blog/2020/10/30/improved-dx</guid>
  <title>Supabase.js 1.0</title>
  <link>https://supabase.com/blog/2020/10/30/improved-dx</link>
  <description>We're releasing a new version of our Supabase client with some awesome new improvements.</description>
  <pubDate>Thu, 29 Oct 2020 23:00:00 GMT</pubDate>
</item>

<item>
  <guid>https://supabase.com/blog/2020/10/03/supabase-alpha-september-2020</guid>
  <title>Supabase Alpha September 2020</title>
  <link>https://supabase.com/blog/2020/10/03/supabase-alpha-september-2020</link>
  <description>Seven months of building.</description>
  <pubDate>Fri, 02 Oct 2020 22:00:00 GMT</pubDate>
</item>

<item>
  <guid>https://supabase.com/blog/2020/09/11/supabase-hacktoberfest-2020</guid>
  <title>Supabase Hacktoberfest 2020</title>
  <link>https://supabase.com/blog/2020/09/11/supabase-hacktoberfest-2020</link>
  <description>Join us for a celebration of open source software and learn how to contribute to Supabase.</description>
  <pubDate>Thu, 10 Sep 2020 22:00:00 GMT</pubDate>
</item>

<item>
  <guid>https://supabase.com/blog/2020/09/03/supabase-alpha-august-2020</guid>
  <title>Supabase Alpha August 2020</title>
  <link>https://supabase.com/blog/2020/09/03/supabase-alpha-august-2020</link>
  <description>Six months of building</description>
  <pubDate>Wed, 02 Sep 2020 22:00:00 GMT</pubDate>
</item>

<item>
  <guid>https://supabase.com/blog/2020/08/05/supabase-auth</guid>
  <title>Supabase Auth</title>
  <link>https://supabase.com/blog/2020/08/05/supabase-auth</link>
  <description>Authenticate and authorize your users with Supabase Auth</description>
  <pubDate>Tue, 04 Aug 2020 22:00:00 GMT</pubDate>
</item>

<item>
  <guid>https://supabase.com/blog/2020/08/02/supabase-alpha-july-2020</guid>
  <title>Supabase Alpha July 2020</title>
  <link>https://supabase.com/blog/2020/08/02/supabase-alpha-july-2020</link>
  <description>Five months of building</description>
  <pubDate>Sat, 01 Aug 2020 22:00:00 GMT</pubDate>
</item>

<item>
  <guid>https://supabase.com/blog/2020/08/02/continuous-postgresql-backup-walg</guid>
  <title>Continuous PostgreSQL Backups using WAL-G</title>
  <link>https://supabase.com/blog/2020/08/02/continuous-postgresql-backup-walg</link>
  <description>Have you ever wanted to restore your database's state to a particular moment in time? This post explains how, using WAL-G.</description>
  <pubDate>Sat, 01 Aug 2020 22:00:00 GMT</pubDate>
</item>

<item>
  <guid>https://supabase.com/blog/2020/07/10/alpha-launch-postmortem</guid>
  <title>Alpha Launch Postmortem</title>
  <link>https://supabase.com/blog/2020/07/10/alpha-launch-postmortem</link>
  <description>Everything that went wrong with Supabase's launch</description>
  <pubDate>Thu, 09 Jul 2020 22:00:00 GMT</pubDate>
</item>

<item>
  <guid>https://supabase.com/blog/2020/07/09/postgresql-templates</guid>
  <title>What are PostgreSQL Templates?</title>
  <link>https://supabase.com/blog/2020/07/09/postgresql-templates</link>
  <description>What are PostgreSQL templates and what are they used for?</description>
  <pubDate>Wed, 08 Jul 2020 22:00:00 GMT</pubDate>
</item>

<item>
  <guid>https://supabase.com/blog/2020/07/17/postgresql-physical-logical-backups</guid>
  <title>Physical vs Logical Backups in PostgreSQL</title>
  <link>https://supabase.com/blog/2020/07/17/postgresql-physical-logical-backups</link>
  <description>What are physical and logical backups in Postgres?</description>
  <pubDate>Mon, 06 Jul 2020 22:00:00 GMT</pubDate>
</item>

<item>
  <guid>https://supabase.com/blog/2020/07/01/supabase-alpha-june-2020</guid>
  <title>Supabase Alpha June 2020</title>
  <link>https://supabase.com/blog/2020/07/01/supabase-alpha-june-2020</link>
  <description>Four months of building</description>
  <pubDate>Tue, 30 Jun 2020 22:00:00 GMT</pubDate>
</item>

<item>
  <guid>https://supabase.com/blog/2020/06/15/supabase-steve-chavez</guid>
  <title>Steve Chavez has joined Supabase</title>
  <link>https://supabase.com/blog/2020/06/15/supabase-steve-chavez</link>
  <description>Steve joins Supabase to help build Auth.</description>
  <pubDate>Sun, 14 Jun 2020 22:00:00 GMT</pubDate>
</item>

<item>
  <guid>https://supabase.com/blog/2020/06/01/supabase-alpha-may-2020</guid>
  <title>Supabase Alpha May 2020</title>
  <link>https://supabase.com/blog/2020/06/01/supabase-alpha-may-2020</link>
  <description>Three months of building</description>
  <pubDate>Sun, 31 May 2020 22:00:00 GMT</pubDate>
</item>

<item>
  <guid>https://supabase.com/blog/2020/05/01/supabase-alpha-april-2020</guid>
  <title>Supabase Alpha April 2020</title>
  <link>https://supabase.com/blog/2020/05/01/supabase-alpha-april-2020</link>
  <description>Two months of building</description>
  <pubDate>Sun, 31 May 2020 22:00:00 GMT</pubDate>
</item>

    </channel>
  </rss><|MERGE_RESOLUTION|>--- conflicted
+++ resolved
@@ -21,11 +21,7 @@
   <title>Supabase Beta January 2022</title>
   <link>https://supabase.com/blog/2022/02/22/supabase-beta-january-2022</link>
   <description>New auth providers, SMS providers, and new videos.</description>
-<<<<<<< HEAD
-  <pubDate>Tue, 22 Feb 2022 00:00:00 GMT</pubDate>
-=======
   <pubDate>Mon, 21 Feb 2022 23:00:00 GMT</pubDate>
->>>>>>> 3a895551
 </item>
 
 <item>

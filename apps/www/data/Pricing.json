{
  "database": {
    "title": "Database",
    "icon": "M4 7v10c0 2.21 3.582 4 8 4s8-1.79 8-4V7M4 7c0 2.21 3.582 4 8 4s8-1.79 8-4M4 7c0-2.21 3.582-4 8-4s8 1.79 8 4m0 5c0 2.21-3.582 4-8 4s-8-1.79-8-4",
    "features": [
      {
        "title": "Dedicated Postgres Database",
        "tooltips": {
          "main": "A Postgres database with no restrictions? You get it. No pseudo limited users, you are the postgres root user.  No caveats."
        },
        "tiers": {
          "free": true,
          "pro": true,
          "enterprise": true
        }
      },
      {
        "title": "Unlimited API requests",
        "tiers": {
          "free": true,
          "pro": true,
          "enterprise": true
        }
      },
      {
<<<<<<< HEAD
        "title": "Database space",
        "tooltips": {
          "main": "Billing is based on the average database size in GB throughout the billing period.",
          "pro": "8 GB included, then $0.125 per GB"
        },
=======
        "title": "Database size",
        "tooltip": "Billing is based on the average daily database size in GB throughout the billing period.",
>>>>>>> ec433814
        "tiers": {
          "free": "500 MB",
          "pro": "8 GB",
          "enterprise": "Unlimited"
        }
      },
      {
        "title": "Automatic backups",
        "tooltips": {
          "main": "Backups are entire copies of your database that can be restored in the future.",
          "pro": "7 days of backup (if > 1TB, contact for Enterprise pricing)"
        },
        "tiers": {
          "free": false,
          "pro": "7 days",
          "enterprise": "Custom"
        }
      },
      {
        "title": "Point in time recovery",
        "tooltips": {
          "main": "PITR cannot be applied retroactively, projects can only be rolled back to the point from which PITR has been applied.",
          "pro": "If > 28 day rollback period, contact enterprise"
        },
        "tiers": {
          "free": false,
          "pro": "$100 per 7 days",
          "enterprise": true
        }
      },
      {
        "title": "Pausing",
        "tooltips": {
          "main": "Projects that have no activity or API requests will be paused. They can be reactivated via the dashboard"
        },
        "tiers": {
          "free": "After 1 inactive week",
          "pro": "Never",
          "enterprise": "Never"
        }
      },
      {
        "title": "Database egress",
        "tooltips": {
          "main": "Billing is based on the total sum of outgoing traffic of your database in GB throughout your billing period. Only download operations are counted towards the limit",
          "pro": "50GB included per month, then $0.09 per GB"
        },
        "tiers": {
          "free": "2GB",
          "pro": "50GB",
          "enterprise": "Unlimited"
        }
      }
    ]
  },
  "auth": {
    "title": "Auth",
    "icon": "M4 7v10c0 2.21 3.582 4 8 4s8-1.79 8-4V7M4 7c0 2.21 3.582 4 8 4s8-1.79 8-4M4 7c0-2.21 3.582-4 8-4s8 1.79 8 4m0 5c0 2.21-3.582 4-8 4s-8-1.79-8-4",
    "features": [
      {
        "title": "Total Users",
        "tooltips": { "main": "The maximum number of users your project can have" },
        "tiers": {
          "free": "Unlimited",
          "pro": "Unlimited",
          "enterprise": "Unlimited"
        }
      },
      {
        "title": "MAUs",
        "tooltips": {
          "main": "Distinct users requesting your API throughout the billing period.",
          "pro": "100,000 included, then $0.00325 per MAU"
        },
        "tiers": {
          "free": "50,000",
          "pro": "100,000",
          "enterprise": "Unlimited"
        }
      },
      {
        "title": "Social OAuth providers",
        "tiers": {
          "free": true,
          "pro": true,
          "enterprise": true
        }
      },
      {
        "title": "Custom SMTP server",
        "tiers": {
          "free": true,
          "pro": true,
          "enterprise": true
        }
      },
      {
        "title": "Remove Supabase branding from emails",
        "tiers": {
          "free": false,
          "pro": true,
          "enterprise": true
        }
      },
      {
        "title": "Enterprise OAuth providers",
        "tiers": {
          "free": false,
          "pro": false,
          "enterprise": true
        }
      },
      {
        "title": "Audit trails",
        "tiers": {
          "free": "1 hour",
          "pro": "7 days",
          "enterprise": true
        }
      },
      {
        "title": "Supabase Auth emails",
        "tooltips": { "main": "Rate limits do not apply to Custom SMTP" },
        "tiers": {
          "free": "30 / hour",
          "pro": "100 / hour",
          "enterprise": "Contact Us"
        }
      },
      {
        "title": "Advanced security features",
        "tiers": {
          "free": false,
          "pro": false,
          "enterprise": "Contact Us"
        }
      }
    ]
  },
  "storage": {
    "title": "Storage",
    "icon": "M4 7v10c0 2.21 3.582 4 8 4s8-1.79 8-4V7M4 7c0 2.21 3.582 4 8 4s8-1.79 8-4M4 7c0-2.21 3.582-4 8-4s8 1.79 8 4m0 5c0 2.21-3.582 4-8 4s-8-1.79-8-4",

    "features": [
      {
        "title": "Storage",
        "tooltips": {
          "pro": "100 GB included, then $0.021 per GB",
          "main": "The sum of all objects' size in your storage buckets."
        },
        "tiers": {
          "free": "1 GB",
          "pro": "100 GB",
          "enterprise": "Unlimited"
        }
      },
      {
        "title": "Storage egress",
        "tooltips": {
          "main": "Total sum of outgoing traffic (egress) from your storage buckets, only download operations are counted.",
          "pro": "200 GB included, then $0.09 per GB"
        },
        "tiers": {
          "free": "2 GB",
          "pro": "200 GB",
          "enterprise": "Unlimited"
        }
      },
      {
        "title": "Custom access controls",
        "tiers": {
          "free": true,
          "pro": true,
          "enterprise": true
        }
      },
      {
        "title": "Max file upload size",
        "tooltips": { "main": "You can change the upload size in the dashboard" },
        "tiers": {
          "free": "50MB",
          "pro": "5GB",
          "enterprise": "Unlimited"
        }
      },
      {
        "title": "Asset transformations",
        "tooltips": {
          "main": "Distinct count of all images that were transformed in the billing period, ignoring any transformations.",
          "pro": "5$ per 1000 origin images after the first 100"
        },
        "tiers": {
          "free": false,
          "pro": "Unlimited for 100 origin images"
        }
      }
    ]
  },
  "edge-functions": {
    "title": "Edge Functions",
    "icon": "M10 20l4-16m4 4l4 4-4 4M6 16l-4-4 4-4",
    "features": [
      {
        "title": "Invocations",
        "tooltips": {
          "main": "Billing is based on the sum of all invocations, independent of response status, throughout your billing period.",
          "pro": "2 Million per month, then $2 per 1 million invocations"
        },
        "main": "Billing is based on the sum of all invocations, independent of response status, throughout your billing period.",
        "tiers": {
          "free": "500K/month",
          "pro": "2 Million/month",
          "enterprise": "Unlimited"
        }
      },
      {
        "title": "Script size",
        "tiers": {
          "free": "2 MB",
          "pro": "10 MB",
          "enterprise": "Unlimited"
        }
      },
      {
        "title": "Number of functions",
        "tooltips": {
          "main": "Billing is based on the maximum amount of functions at any point in time throughout your billing period.",
          "pro": "100, then $10 per additional 100 functions"
        },
        "tiers": {
          "free": "10",
          "pro": "100",
          "enterprise": "Unlimited"
        }
      }
    ]
  },
  "realtime": {
    "title": "Realtime",
    "icon": "M15.042 21.672L13.684 16.6m0 0l-2.51 2.225.569-9.47 5.227 7.917-3.286-.672zM12 2.25V4.5m5.834.166l-1.591 1.591M20.25 10.5H18M7.757 14.743l-1.59 1.59M6 10.5H3.75m4.007-4.243l-1.59-1.59",
    "features": [
      {
        "title": "Postgres Changes",
        "tiers": {
          "free": true,
          "pro": true,
          "enterprise": true
        }
      },
      {
        "title": "Concurrent Peak Connections",
        "tooltips": {
          "main": "We only charge for successful connections - not connection attempts!",
          "pro": "Up to 500, then $10 per 1000"
        },
        "tiers": {
          "free": "200",
          "pro": "500",
          "enterprise": "Unlimited concurrent connections and volume discount"
        }
      },
      {
        "title": "Messages Per Month",
        "tooltips": {
          "main": "Billing is based on the total sum of Realtime messages throughout your billing period.",
          "free": "2 Million (including database)"
        },
        "tiers": {
          "free": "2 Million",
          "pro": "5 Million",
          "enterprise": "Volume discounts on messages"
        }
      },
      {
        "title": "Max Message Size",
        "tiers": {
          "free": "250 KB",
          "pro": "3 MB",
          "enterprise": "Custom"
        }
      }
    ]
  },
  "dashboard": {
    "title": "Dashboard",
    "icon": "M12 6V4m0 2a2 2 0 100 4m0-4a2 2 0 110 4m-6 8a2 2 0 100-4m0 4a2 2 0 110-4m0 4v2m0-6V4m6 6v10m6-2a2 2 0 100-4m0 4a2 2 0 110-4m0 4v2m0-6V4",
    "features": [
      {
        "title": "Team members",
        "tiers": {
          "free": "Unlimited",
          "pro": "Unlimited",
          "enterprise": "Unlimited"
        }
      },
      {
        "title": "Access controls",
        "tiers": {
          "free": "Coming soon",
          "pro": "Coming soon",
          "enterprise": true
        }
      },
      {
        "title": "Audit trails",
        "tiers": {
          "free": false,
          "pro": false,
          "enterprise": true
        }
      }
    ]
  },
  "security": {
    "title": "Platform Security and Compliance",
    "icon": "M9 12.75L11.25 15 15 9.75m-3-7.036A11.959 11.959 0 013.598 6 11.99 11.99 0 003 9.749c0 5.592 3.824 10.29 9 11.623 5.176-1.332 9-6.03 9-11.622 0-1.31-.21-2.571-.598-3.751h-.152c-3.196 0-6.1-1.248-8.25-3.285z",
    "features": [
      {
        "title": "On Premises / BYO cloud",
        "tiers": {
          "free": false,
          "pro": false,
          "enterprise": true
        }
      },
      {
        "title": "Log retention (API & Database)",
        "tiers": {
          "free": "1 day",
          "pro": "7 days",
          "enterprise": "90 days"
        }
      },
      {
        "title": "Log drain",
        "tiers": {
          "free": false,
          "pro": false,
          "enterprise": "Coming soon"
        }
      },
      {
        "title": "Metrics endpoint",
        "tiers": {
          "free": false,
          "pro": true,
          "enterprise": true
        }
      },
      {
        "title": "SOC2",
        "tiers": {
          "free": false,
          "pro": false,
          "enterprise": true
        }
      },
      {
        "title": "SSO",
        "tiers": {
          "free": false,
          "pro": false,
          "enterprise": "Contact Us"
        }
      },
      {
        "title": "99.9% SLA",
        "tiers": {
          "free": false,
          "pro": false,
          "enterprise": true
        }
      },
      {
        "title": "Access Roles",
        "tiers": {
          "free": "Owner, Developer",
          "pro": "Owner, Developer",
          "enterprise": "Additional owner(s), admin, read-only, billing admin, custom"
        }
      },
      {
        "title": "Vanity URLs",
        "tiers": {
          "free": false,
          "pro": true,
          "enterprise": true
        }
      },
      {
        "title": "Custom Domains",
        "tooltips": {
          "main": "Contact us to access this feature",
          "enterprise": "Volume discounts available."
        },
        "tiers": {
          "free": false,
          "pro": "$10 per domain per month per project add on",
          "enterprise": "1 included, additional $10/domain/month"
        }
      }
    ]
  },
  "support": {
    "title": "Support",
    "icon": "M18.364 5.636l-3.536 3.536m0 5.656l3.536 3.536M9.172 9.172L5.636 5.636m3.536 9.192l-3.536 3.536M21 12a9 9 0 11-18 0 9 9 0 0118 0zm-5 0a4 4 0 11-8 0 4 4 0 018 0z",
    "features": [
      {
        "title": "Community support",
        "tiers": {
          "free": true,
          "pro": true,
          "enterprise": true
        }
      },
      {
        "title": "Email support",
        "tiers": {
          "free": false,
          "pro": true,
          "enterprise": true
        }
      },
      {
        "title": "Email support SLA",
        "tiers": {
          "free": false,
          "pro": false,
          "enterprise": true
        }
      },
      {
        "title": "Designated support",
        "tiers": {
          "free": false,
          "pro": false,
          "enterprise": true
        }
      },
      {
        "title": "On Boarding Support",
        "tiers": {
          "free": false,
          "pro": false,
          "enterprise": true
        }
      },
      {
        "title": "Designated customer success engineer ",
        "tiers": {
          "free": false,
          "pro": false,
          "enterprise": true
        }
      },
      {
        "title": "Security Questionnaire Help",
        "tiers": {
          "free": false,
          "pro": false,
          "enterprise": true
        }
      }
    ]
  }
}<|MERGE_RESOLUTION|>--- conflicted
+++ resolved
@@ -23,16 +23,11 @@
         }
       },
       {
-<<<<<<< HEAD
-        "title": "Database space",
+        "title": "Database size",
         "tooltips": {
           "main": "Billing is based on the average database size in GB throughout the billing period.",
           "pro": "8 GB included, then $0.125 per GB"
         },
-=======
-        "title": "Database size",
-        "tooltip": "Billing is based on the average daily database size in GB throughout the billing period.",
->>>>>>> ec433814
         "tiers": {
           "free": "500 MB",
           "pro": "8 GB",

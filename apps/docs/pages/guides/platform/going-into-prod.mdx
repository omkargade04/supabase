import Layout from '~/layouts/DefaultGuideLayout'

export const meta = {
  id: 'going-into-prod',
  title: 'Production Checklist',
  description: 'Things to do before making your app publicly available',
}

After developing your project and deciding it's Production Ready, you should run through this checklist to ensure that your project:

- is secure
- won't falter under the expected load
- remains available whilst in production

## Security

- Ensure RLS is enabled
  - Tables that do not have RLS enabled with reasonable policies allow any client to access and modify their data. This is unlikely to be what you want in the majority of cases.
  - [Learn more about RLS](/docs/guides/auth/row-level-security).
- Enable replication on tables containing sensitive data by enabling Row Level Security (RLS) and setting row security policies:
  - Go to the Authentication > Policies page in the Supabase Dashboard to enable RLS and create security policies.
  - Go to the Database > Replication page in the Supabase Dashboard to manage replication tables.
- Enable 2FA on GitHub. Since your GitHub account gives you administrative rights to your Supabase project, you should protect it with a strong password and 2FA using a U2F key or a TOTP app.
- Ensure email confirmations are enabled in the `Settings > Auth` page.
- Use a custom SMTP server for auth emails so that your users can see that the mails are coming from a trusted domain (preferably the same domain that your app is hosted on). Grab SMTP credentials from any major email provider such as SendGrid, AWS SES, etc.
- Think hard about how _you_ would abuse your service as an attacker, and mitigate.
- Review these [common cybersecurity threats](https://auth0.com/docs/security/prevent-threats).

## Performance

- Ensure that you have suitable indices to cater to your common query patterns
  - [Learn more about indexes in Postgres](https://www.enterprisedb.com/postgres-tutorials/overview-postgresql-indexes).
  - `pg_stat_statements` can help you [identify hot or slow queries](https://www.virtual-dba.com/blog/postgresql-performance-identifying-hot-and-slow-queries/).
- Perform load testing (preferably on a staging env)
  - Tools like [k6](https://k6.io/) can simulate traffic from many different users.
- Upgrade your database if you require more resources. If you need anything beyond what is listed, contact enterprise@supabase.io.
- If you are expecting a surge in traffic (for a big launch) [contact support](https://supabase.com/dashboard/support/new) with more details about your launch. We'll keep an eye on your project.
- If you expect your database size to be > 4 GB, [enable](https://supabase.com/dashboard/project/_/settings/billing/subscription?panel=pitr) the Point in Time Recovery (PITR) addon. Daily backups can take up resources from your database when the backup is in progress. PITR is more resource efficient, since only the changes to the database are backed up.

## Availability

<<<<<<< HEAD
- Use your own SMTP credentials so that you have full control over the deliverability of your transactional auth emails (see Auth > Settings)
  - you can grab SMTP credentials from any major email provider such as SendGrid, AWS SES, etc. You can refer to our [SMTP guide](/docs/guides/auth/auth-smtp) for more details.
=======
- Use your own SMTP credentials so that you have full control over the deliverability of your transactional auth emails (see Settings > Auth)
  - you can grab SMTP credentials from any major email provider such as SendGrid, AWS SES, etc.
>>>>>>> b1666733
  - The default rate limit for auth emails provided by Supabase is 30 new users per hour, if doing a major public announcement you will likely require more than this.
- If your application is on the free plan and is **not** expected to be queried at least once every 7 days, then it may be paused by Supabase to save on server resources.
  - You can restore paused projects from the Supabase dashboard.
  - Upgrade to Pro to guarantee that your project will not be paused for inactivity.
- Database backups are not available for download on the free plan.
  - You can set up your own backup systems using tools like [pg_dump](https://www.postgresqltutorial.com/postgresql-backup-database/) or [wal-g](https://github.com/wal-g/wal-g).
  - Nightly backups for Pro plan projects are available on the Supabase dashboard for up to 7 days.
  - Point in Time Recovery (PITR) allows a project to be backed up at much shorter intervals. This provides users an option to restore to any chosen point of up to seconds in granularity. In terms of Recovery Point Objective (RPO), Daily Backups would be suitable for projects willing to lose up to 24 hours worth of data. If a lower RPO is required, enable PITR.
- Upgrading to the Supabase Pro plan will give you [access to our support team](https://supabase.com/dashboard/support/new).

## Rate Limiting, Resource Allocation, & Abuse Prevention

- Supabase employs a number of safeguards against bursts of incoming traffic to prevent abuse and help maximize stability across the platform
  - If you're expecting high load events including production launches or heavy load testing, or prolonged high resource usage please give us at least 2 weeks notice. You can do this by opening a ticket via the [support form](https://supabase.com/dashboard/support/new).

### Auth Rate Limits

- The table below shows the rate limit quotas on the following authentication endpoints:

| Endpoint                                         | Path                                                           | Limited By               | Rate Limit                                                                                                                                 |
| ------------------------------------------------ | -------------------------------------------------------------- | ------------------------ | ------------------------------------------------------------------------------------------------------------------------------------------ |
| All endpoints that send emails                   | `/auth/v1/signup` `/auth/v1/recover` `/auth/v1/user`[^1]       | Sum of combined requests | Defaults to 30 emails per hour. As of 14th July 2023, this has been updated to 4 emails per hour. Is customizable with custom SMTP set up. |
| All endpoints that send One-Time-Passwords (OTP) | `/auth/v1/otp`                                                 | Sum of combined requests | Defaults to 30 OTPs per hour. Is customizable.                                                                                             |
| Send OTPs or magiclinks                          | `/auth/v1/otp`                                                 | Last request             | Defaults to 60 seconds window before a new request is allowed. Is customizable.                                                            |
| Signup confirmation request                      | `/auth/v1/signup`                                              | Last request             | Defaults to 60 seconds window before a new request is allowed. Is customizable.                                                            |
| Password Reset Request                           | `/auth/v1/recover`                                             | Last request             | Defaults to 60 seconds window before a new request is allowed. Is customizable.                                                            |
| Verification requests                            | `/auth/v1/verify`                                              | IP Address               | 360 requests per hour (with bursts up to 30 requests)                                                                                      |
| Token refresh requests                           | `/auth/v1/token`                                               | IP Address               | 360 requests per hour (with bursts up to 30 requests)                                                                                      |
| Create or Verify an MFA challenge                | `/auth/v1/factors/:id/challenge` `/auth/v1/factors/:id/verify` | IP Address               | 15 requests per minute (with bursts up to 30 requests)                                                                                     |

### Realtime Quotas

- Review the [Realtime quotas](/docs/guides/realtime/quotas).
- If you need quotas increased you can always [contact support](https://supabase.com/dashboard/support/new).

### Abuse Prevention

- Supabase provides CAPTCHA protection on the signup, sign-in and password reset endpoints. Please refer to [our guide](/docs/guides/auth/auth-captcha) on how to protect against abuse using this method.

### Email Link Validity

- When working with enterprise systems, email scanners may scan and make a `GET` request to the reset password link or sign up link in your email. Since links in Supabase Auth are single use, a user who opens an email post-scan to click on a link will receive an error. To get around this problem,
  consider altering the email template to replace the original magic link with a link to a domain you control. The domain can present the user with a "Sign-in" button which redirect the user to the original magic link URL when clicked.

- When using a custom SMTP service, some services might have link tracking enabled which may overwrite or malform the email confirmation links sent by Supabase Auth. To prevent this from happening, we recommend that you disable link tracking when using a custom SMTP service.

## Next steps

This checklist is always growing so be sure to check back frequently, and also feel free to suggest additions and amendments by making a PR on [GitHub](https://github.com/supabase/supabase).

[^1]: The rate limit is only applied on `/auth/v1/user` if this endpoint is called to update the user's email address.

export const Page = ({ children }) => <Layout meta={meta} children={children} />

export default Page<|MERGE_RESOLUTION|>--- conflicted
+++ resolved
@@ -39,14 +39,9 @@
 
 ## Availability
 
-<<<<<<< HEAD
-- Use your own SMTP credentials so that you have full control over the deliverability of your transactional auth emails (see Auth > Settings)
+- Use your own SMTP credentials so that you have full control over the deliverability of your transactional auth emails (see Settings > Auth)
   - you can grab SMTP credentials from any major email provider such as SendGrid, AWS SES, etc. You can refer to our [SMTP guide](/docs/guides/auth/auth-smtp) for more details.
-=======
-- Use your own SMTP credentials so that you have full control over the deliverability of your transactional auth emails (see Settings > Auth)
-  - you can grab SMTP credentials from any major email provider such as SendGrid, AWS SES, etc.
->>>>>>> b1666733
-  - The default rate limit for auth emails provided by Supabase is 30 new users per hour, if doing a major public announcement you will likely require more than this.
+  - The default rate limit for auth emails when using a custom SMTP provider is 30 new users per hour, if doing a major public announcement you will likely require more than this.
 - If your application is on the free plan and is **not** expected to be queried at least once every 7 days, then it may be paused by Supabase to save on server resources.
   - You can restore paused projects from the Supabase dashboard.
   - Upgrade to Pro to guarantee that your project will not be paused for inactivity.

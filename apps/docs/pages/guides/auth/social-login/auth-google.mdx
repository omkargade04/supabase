import Layout from '~/layouts/DefaultGuideLayout'

export const meta = {
  id: 'auth-google',
  title: 'Login with Google',
  description: 'Use Sign in with Google on the web, in native apps or with Chrome extensions',
}

Supabase Auth supports Sign in with Google on the web, native Android applications and Chrome extensions.

## Overview

To support Sign in with Google you need to configure the [Google provider in the Supabase dashboard](https://supabase.com/dashboard/project/_/auth/providers) for your project.

<<<<<<< HEAD
- Create and configure a Google Project on the [Google Cloud Platform Console](https://console.cloud.google.com/home/dashboard)
- Add your Google OAuth keys to your [Supabase Project](https://supabase.com/dashboard)
- Add the login code to your [Supabase JS Client App](https://github.com/supabase/supabase-js)
=======
There are three general ways to use Sign in with Google, depending on the application you're building:
>>>>>>> f1415b7c

- Sign in on the web or in web-based apps
  - Using an OAuth flow initiated by Supabase Auth using [Google Identity Authorization with OAuth 2.0 for Web Server Applications](https://developers.google.com/identity/protocols/oauth2/web-server).
  - Using a [personalized sign-in button](https://developers.google.com/identity/gsi/web/guides/personalized-button) or [One Tap](https://developers.google.com/identity/gsi/web/guides/display-google-one-tap) and [automatic sign-in](https://developers.google.com/identity/gsi/web/guides/automatic-sign-in-sign-out) for users already logged in to their Google account.
- Sign in in native Android apps and Chrome extensions

In some cases you're able to use the OAuth flow within web-based native apps such as with React Native, Expo or other similar frameworks. It is best practice to use native Sign in with Google capabilities whenever possible.

Before you can use Sign in with Google, you need to obtain a [Google Cloud Platform](https://console.cloud.google.com/home/dashboard) account and have a project ready or create a new one.

## Using the OAuth flow for the web

Sign in with Google's OAuth flow is designed for web or browser based sign in methods. It can be used in web-based apps as well as in websites, though sometimes it is worthwhile considering using One Tap login directly.

Behind the scenes, Supabase Auth uses the [Google OAuth 2.0 APIs](https://developers.google.com/identity/openid-connect/openid-connect), which are OpenID Connect certified, to perform the authentication.

To initiate sign in, you can use the `signInWithOAuth()` method from the Supabase JavaScript library:

```ts
supabase.auth.signInWithOAuth({
  provider: 'google',
})
```

This call takes the user to Google's consent screen. When the flow ends, the user's profile information is exchanegd and validated with Supabase Auth before it redirects back to your web application with an access and refresh token representing the user's session.

You can additionally extract the `provider_token` from the session (on initial login only) which is the OAuth 2.0 access token issued by Google that grants your application access to the Google services for the authenticated users. Please store this token in local storage, cookies or in your database or server.

Google does not send out a refresh token by default, so you will need to pass parameters like these to `signInWithOAuth()` in order to extract the `provider_refresh_token`:

```ts
const { data, error } = await supabase.auth.signInWithOAuth({
  provider: 'google',
  options: {
    queryParams: {
      access_type: 'offline',
      prompt: 'consent',
    },
  },
})
```

### Configuration

To use the OAuth 2.0 flow, you will require the following information:

1. Obtain OAuth credentials for your Google Cloud project in the [Credentials](https://console.developers.google.com/apis/credentials) page of the console. When creating a new credential, choose _Web application_. In _Authorized redirect URIs_ enter `https://<project-id>.supabase.co/auth/v1/callback`. This URL will be seen by your users, and you can customize it by configuring [custom domains](/docs/guides/platform/custom-domains).
2. Configure the [OAuth Consent Screen](https://console.cloud.google.com/apis/credentials/consent). This information is shown to the user when giving consent to your app. Within _Authorized domains_ make sure you add your Supabase project's domain `<project-id>.supabase.co`. Configure the non-sensitive scopes by making sure the following ones are selected: `.../auth/userinfo.email`, `.../auth/userinfo.profile`, `openid`. If you're selecting other sensitive scopes, your app may require additional verification. In those cases, it's best to use [custom domains](/docs/guides/platform/custom-domains).
3. Finally, add the client ID and secret from step 1 in the [Google provider on the Supabase Dashboard](https://supabase.com/dashboard/project/_/auth/providers).

## Using native sign in

Unlike the OAuth flow which requires the use of a web browser, the native Sign in with Google flow on Android uses the [operating system's built-in functionalities](https://developers.google.com/android/reference/com/google/android/gms/auth/api/identity/package-summary) to prompt the user for consent. Note that native sign-in has been rebranded as _One Tap sign-in on Android_ by Google, which you should not confuse with _One Tap sign in for web_, as mentioned below.

When the user provides consent, Google issues an identity token (commonly abbreviated as ID token) that is then sent to your project's Supabase Auth server. When valid, a new user session is started by issuing an access and refresh token from Supabase Auth.

If you are building a Flutter app, you can use [flutter_appauth](https://pub.dev/packages/flutter_appauth) package to sign a user into your Supabase project:

````dart
import 'package:crypto/crypto.dart';
import 'package:flutter_appauth/flutter_appauth.dart';

// Generate a random string
final rawNonce = generateRandomString();
final hashedNonce = sha256.convert(utf8.encode(rawNonce)).toString();

// Your registered Google client ID here.
// This will be different for iOS and Android
const clientId = 'YOUR_GOODLE_CLIENT_ID';

// bundle ID for iOS, package name for Android here
final packageName = 'io.supabase.example';

/// fixed for google login
final redirectUrl = '$packageName:/google_auth';

/// fixed for google login
const discoveryUrl =
    'https://accounts.google.com/.well-known/openid-configuration';

final appAuth = FlutterAppAuth();

// authorize the user by opening the concent page
final result = await appAuth.authorize(
  AuthorizationRequest(
    clientId,
    redirectUrl,
    discoveryUrl: discoveryUrl,
    nonce: hashedNonce,
    scopes: [
      'openid',
      'email',
    ],
  ),
);

if (result == null) {
  throw AuthException(
      'Could not find AuthorizationResponse after authorizing');
}

// Request the access and id token to google
final tokenResponse = await appAuth.token(
  TokenRequest(
    clientId,
    redirectUrl,
    authorizationCode: result.authorizationCode,
    discoveryUrl: discoveryUrl,
    codeVerifier: result.codeVerifier,
    nonce: result.nonce,
    scopes: [
      'openid',
      'email',
    ],
  ),
);

final idToken = tokenResponse?.idToken;

if (idToken == null) {
  throw AuthException('Could not find idToken from the token response');
}

await signInWithIdToken(
  provider: Provider.google,
  idToken: idToken,
  accessToken: tokenResponse?.accessToken,
  nonce: rawNonce,
);```

In the Supabase JavaScript library, which you can use with web-based native frameworks like React Native or Expo, you can invoke this functionality like so:

```ts
await supabase.auth.signInWithIdToken({
  provider: 'google',
  token: '<identity token received from the OS>',
  access_token: '<access token received from the OS>'
})
````

Please take a look at these open-source projects which may help you obtain an ID token directly from the OS:

- [react-native-google-signin/google-signin](https://github.com/react-native-google-signin/google-signin).

For apps written in Kotlin, please consult the [community maintained library](/docs/reference/kotlin/introduction).

### Configuration

1. Configure OAuth credentials for your Google Cloud project in the [Credentials](https://console.cloud.google.com/apis/credentials) page of the console. When creating a new OAuth client ID, choose _Android_ or _iOS_ depending on the mobile operating system your app is built for.

- For Android, use the instructions on screen to provide the SHA-1 certificate fingerprint used to sign your Android app.
- For iOS, use the instructions on screen to provide the app Bundle ID, and App Store ID and Team ID if the app is already published on the Apple AppStore.

2. Configure the [OAuth Consent Screen](https://console.cloud.google.com/apis/credentials/consent). This information is shown to the user when giving consent to your app. In particular, make sure you have set up links to your app's privacy policy and terms of service.
3. Finally, add the client ID from step 1 in the [Google provider on the Supabase Dashboard](https://supabase.com/dashboard/project/_/auth/providers), under _Authorized Client IDs_.

Note that you do not have to configure the OAuth flow in the Supabase Dashboard in order to use native sign in.

## Using native sign in for Chrome extensions

Similar to the native sign in for Android, you can use the Chrome browser's [identity APIs](https://developer.chrome.com/docs/extensions/reference/identity/) to launch an authentication flow.

First, you need to configure your `manifest.json` file like so:

```json
{
  "permissions": ["identity"],
  "oauth2": {
    "client_id": "<client ID>",
    "scopes": ["openid", "email", "profile"]
  }
}
```

Then you should call the [`chrome.identity.launchWebAuthFlow()`](https://developer.chrome.com/docs/extensions/reference/identity/#method-launchWebAuthFlow) function to trigger the sign in flow. On success, call the `supabase.auth.signInWithIdToken()` function to complete sign in with your Supabase project.

```ts
const manifest = chrome.runtime.getManifest()

const url = new URL('https://accounts.google.com/o/oauth2/auth')

url.searchParams.set('client_id', manifest.oauth2.client_id)
url.searchParams.set('response_type', 'id_token')
url.searchParams.set('access_type', 'offline')
url.searchParams.set('redirect_uri', `https://${chrome.runtime.id}.chromiumapp.org`)
url.searchParams.set('scope', manifest.oauth2.scopes.join(' '))

chrome.identity.launchWebAuthFlow(
  {
    url: url.href,
    interactive: true,
  },
  async (redirectedTo) => {
    if (chrome.runtime.lastError) {
      // auth was not successful
    } else {
      // auth was successful, extract the ID token from the redirectedTo URL
      const url = new URL(redirectedTo)
      const params = new URLSearchParams(url.hash)

      const { data, error } = await supabase.auth.signInWithIdToken({
        provider: 'google',
        token: params.get('id_token'),
      })
    }
  }
)
```

### Configuration

You will need to configure a client ID for your Chrome extension:

1. Configure OAuth credentials for your Google Cloud project in the [Credentials](https://console.cloud.google.com/apis/credentials) page of the console. When creating a new OAuth client ID, choose _Chrome extension_ for the application type. For _Item ID_ provide the unique ID of your Chrome extension. You can get this by calling `chrome.runtime.id` within the extension, or from the Web Store URL of the extension. For example, the [Google Translate extension](https://chrome.google.com/webstore/detail/google-translate/aapbdbdomjkkjkaonfhkkikfgjllcleb) has the Web Store URL `https://chrome.google.com/webstore/detail/google-translate/aapbdbdomjkkjkaonfhkkikfgjllcleb` and the last part `aapbdbdomjkkjkaonfhkkikfgjllcleb` is its unique ID.
2. Configure the [OAuth Consent Screen](https://console.cloud.google.com/apis/credentials/consent). This information is shown to the user when giving consent to your app.
3. Finally, add the client ID from step 1 in the [Google provider on the Supabase Dashboard](https://supabase.com/dashboard/project/_/auth/providers), under _Authorized Client IDs_.

Note that you do not have to configure the OAuth flow in the Supabase Dashboard to sign in with Google inside Chrome extensions.

## Using personalized sign-in buttons, One Tap or automatic sign-in

Most web apps and websites can utilize Google's [personalized sign-in buttons](https://developers.google.com/identity/gsi/web/guides/personalized-button), [One Tap](https://developers.google.com/identity/gsi/web/guides/features) or [automatic sign-in](https://developers.google.com/identity/gsi/web/guides/automatic-sign-in-sign-out) for the best user experience.

Under the hood, these sign in methods end with an identity token being issued by [Sign in with Google for Web](https://developers.google.com/identity/gsi/web/guides/overview). You can then use the `supabase.auth.signInWithIdToken()` method to immediately issue an access and refresh tokens for the user, without needing to build any additional UIs or flows.

To get started, you can use the [HTML Code Generator](https://developers.google.com/identity/gsi/web/tools/configurator) to customize the look, feel, features and behavior of the Sign in with Google button. Make sure you pick the _Swap to JavaScript callback_ option and name the function that will receive a [`CredentialResponse`](https://developers.google.com/identity/gsi/web/reference/js-reference#CredentialResponse) when sign in completes.

For example, this HTML code shows a typical Sign in with Google button:

```html
<div
  id="g_id_onload"
  data-client_id="<client ID>"
  data-context="signin"
  data-ux_mode="popup"
  data-callback="handleSignInWithGoogle"
  data-nonce=""
  data-auto_select="true"
  data-itp_support="true"
></div>

<div
  class="g_id_signin"
  data-type="standard"
  data-shape="pill"
  data-theme="outline"
  data-text="signin_with"
  data-size="large"
  data-logo_alignment="left"
></div>
```

When the user signs in, the `handleSignInWithGoogle` function will be called:

```ts
async function handleSignInWithGoogle(response) {
  const { data, error } = await supabase.auth.signInWithIdToken({
    token: response.credential,
    nonce: 'NONCE', // must be the same one as provided in data-nonce (if any)
  })
}
```

Use of nonce is recommended, though optional. Make sure each nonce is generated randomly and available both in the `data-nonce` attribute as well as in the `handleSignInWithGoogle` callback function; otherwise the ID token will not be accepted.

### Configuration

1. Obtain OAuth credentials for your Google Cloud project in the [Credentials](https://console.developers.google.com/apis/credentials) page of the console. When creating a new credential, choose _Web application_. As you're using the Google sign in button, you should configure the _Authorized JavaScript origins_ and _Authorized redirect URIs_ to the website where the buttons appear. You should not use your Supabase project domain name. For this use case, the client secret provided is not needed and can be ignored.
2. Configure the [OAuth Consent Screen](https://console.cloud.google.com/apis/credentials/consent). This information is shown to the user when giving consent to your app. In particular, make sure you have set up links to your app's privacy policy and terms of service.
3. Finally, add the client ID from step 1 in the [Google provider on the Supabase Dashboard](https://supabase.com/dashboard/project/_/auth/providers) under _Authorized Client IDs_.

Note that you do not have to configure the OAuth flow client ID and secret in the Supabae Dashboard when using this approach!

export const Page = ({ children }) => <Layout meta={meta} children={children} />

export default Page<|MERGE_RESOLUTION|>--- conflicted
+++ resolved
@@ -12,13 +12,7 @@
 
 To support Sign in with Google you need to configure the [Google provider in the Supabase dashboard](https://supabase.com/dashboard/project/_/auth/providers) for your project.
 
-<<<<<<< HEAD
-- Create and configure a Google Project on the [Google Cloud Platform Console](https://console.cloud.google.com/home/dashboard)
-- Add your Google OAuth keys to your [Supabase Project](https://supabase.com/dashboard)
-- Add the login code to your [Supabase JS Client App](https://github.com/supabase/supabase-js)
-=======
 There are three general ways to use Sign in with Google, depending on the application you're building:
->>>>>>> f1415b7c
 
 - Sign in on the web or in web-based apps
   - Using an OAuth flow initiated by Supabase Auth using [Google Identity Authorization with OAuth 2.0 for Web Server Applications](https://developers.google.com/identity/protocols/oauth2/web-server).

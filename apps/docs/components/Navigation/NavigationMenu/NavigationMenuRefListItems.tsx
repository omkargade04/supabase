import * as Accordion from '@radix-ui/react-accordion'
import Link from 'next/link'
import { useRouter } from 'next/router'
import { IconChevronLeft, IconChevronUp } from 'ui'
import * as NavItems from './NavigationMenu.constants'

import { useTheme } from 'common/Providers'
import Image from 'next/image'

import RevVersionDropdown from '~/components/RefVersionDropdown'
import { useMenuActiveRefId } from '~/hooks/useMenuState'

import React, { Fragment } from 'react'
<<<<<<< HEAD
import { ICommonItem, ICommonSection } from '~/components/reference/Reference.types'
import { deepFilterSections } from './NavigationMenu.utils'

const HeaderImage = React.memo(function HeaderImage(props: any) {
  const router = useRouter()
  const { isDarkMode } = useTheme()

  return (
    <Image
      alt={props.icon}
      width={15}
      height={15}
      src={`${router.basePath}` + `/img/icons/menu/${props.icon}${isDarkMode ? '' : '-light'}.svg`}
    />
  )
})
=======
import { generateAllowedClientLibKeys } from '~/lib/refGenerator/helpers'
import { isFuncNotInLibraryOrVersion } from './NavigationMenu.utils'
import { cn } from 'ui/src/utils/cn'
import HomeMenuIconPicker from './HomeMenuIconPicker'
>>>>>>> 6697678b

const HeaderLink = React.memo(function HeaderLink(props: any) {
  return (
    <span className={['text-base text-brand-1200 ', !props.title && 'capitalize'].join(' ')}>
      {props.title ?? props.id}
    </span>
  )
})

<<<<<<< HEAD
interface FunctionLinkProps {
=======
const FunctionLink = React.memo(function FunctionLink({
  title,
  id,
  icon,
  library,
  slug,
  isParent = false,
  isSubItem = false,
}: {
>>>>>>> 6697678b
  title: string
  name?: string
  id: string
  icon?: string
  basePath: string
  slug: string
<<<<<<< HEAD
}
=======
  isParent: boolean
  isSubItem: boolean
}) {
  const router = useRouter()
  const activeAccordianItem = useMenuActiveRefId()
>>>>>>> 6697678b

const FunctionLink = React.memo(function FunctionLink({
  title,
  id,
  icon,
  basePath,
  slug,
}: FunctionLinkProps) {
  const router = useRouter()
  const activeAccordionItem = useMenuActiveRefId()

  const url = `${router.basePath}${basePath}/${slug}`
  const active = activeAccordionItem === id

  return (
<<<<<<< HEAD
    <li className="function-link-item">
      <a
        href={url}
        /**
         * We don't actually want to navigate or re-render anything
         * since ref links are all sub-sections on the same page
         */
        onClick={(e) => {
          e.preventDefault()
          history.pushState({}, '', url)
          document.getElementById(slug)?.scrollIntoView()
        }}
        className={[
          'cursor-pointer transition text-sm hover:text-brand-900 flex gap-3',
          active ? 'text-brand-900' : 'text-scale-1000',
        ].join(' ')}
      >
        {icon && <Image width={16} height={16} alt={icon} src={`${router.basePath}${icon}`} />}
        {title}
      </a>
=======
    <li key={id} className="function-link-item leading-5">
      <Link href={`/reference/${library}/${version ? version + '/' : ''}${slug}`} passHref>
        <a
          className={cn(
            'cursor-pointer transition text-sm hover:text-scale-1200 gap-3 relative',
            isParent ? 'flex justify-between' : 'leading-3',
            active ? 'text-brand-900' : 'text-scale-1000'
          )}
        >
          {icon && <Image width={16} height={16} alt={icon} src={`${router.basePath}${icon}`} />}
          {title}
          {active && !isSubItem && (
            <div
              aria-hidden="true"
              className="absolute -left-[13px] top-0 bottom-0 w-[1px] bg-brand-1000"
            ></div>
          )}
          {isParent && (
            <IconChevronUp
              width={16}
              className="data-open-parent:rotate-0 data-closed-parent:rotate-90 transition"
            />
          )}
        </a>
      </Link>
>>>>>>> 6697678b
    </li>
  )
})

export interface RenderLinkProps {
  section: ICommonSection
  basePath: string
}

const RenderLink = React.memo(function RenderLink({ section, basePath }: RenderLinkProps) {
  const activeAccordionItem = useMenuActiveRefId()

  if (!('items' in section)) {
    return (
      <FunctionLink title={section.title} id={section.id} slug={section.slug} basePath={basePath} />
    )
  }

  let active =
    section.id === activeAccordionItem ||
    section.items.some((item) => item.id === activeAccordionItem)

  return (
<<<<<<< HEAD
    <>
      <FunctionLink title={section.title} id={section.id} slug={section.slug} basePath={basePath} />
      <Accordion.Root collapsible type="single" value={active ? section.id : ''}>
        <Accordion.Item value={section.id}>
          <Accordion.Content className="transition data-open:animate-slide-down data-closed:animate-slide-up ml-2">
            {section.items.map((item) => {
              return (
                <FunctionLink
                  key={item.id}
                  title={item.title}
                  id={item.id}
                  slug={item.slug}
                  basePath={basePath}
                />
              )
            })}
          </Accordion.Content>
        </Accordion.Item>
      </Accordion.Root>
    </>
=======
    <Accordion.Root
      collapsible
      key={props.id + '-accordian-root-for-func-' + props.index}
      type="single"
      value={active ? props.id : ''}
    >
      <Accordion.Item key={props.id + '-accordian-item'} value={props.id}>
        <FunctionLink
          library={props.lib}
          title={props.title}
          id={props.id}
          slug={props.slug}
          isParent={props.items}
          isSubItem={true}
        />
        {props.items && (
          <Accordion.Content
            key={props.id + '-sub-items-accordion-container'}
            className="transition data-open:animate-slide-down data-closed:animate-slide-up border-l border-scale-600 pl-3 ml-1 data-open:mt-2 grid gap-2.5"
          >
            {props.items &&
              props.items
                .filter((item) => props.allowedKeys.includes(item.id))
                .map((item) => {
                  return (
                    <FunctionLink
                      key={item.title}
                      library={props.lib}
                      title={item.title}
                      id={item.id}
                      slug={item.slug}
                      isParent={false}
                      isSubItem={false}
                    />
                  )
                })}
          </Accordion.Content>
        )}
      </Accordion.Item>
    </Accordion.Root>
>>>>>>> 6697678b
  )
})

const SideMenuTitle = ({ title }: { title: string }) => {
  return (
    <span className="font-mono text-xs uppercase text-scale-1200 font-medium tracking-wider">
      {title}
    </span>
  )
}

const Divider = () => {
  return <div className="h-px w-full bg-blackA-300 dark:bg-whiteA-300 my-3"></div>
}

interface NavigationMenuRefListItemsProps {
  id: string
  basePath: string
  commonSections: ICommonItem[]
  spec?: any
}

const NavigationMenuRefListItems = ({
  id,
  basePath,
  commonSections,
  spec,
}: NavigationMenuRefListItemsProps) => {
  const menu = NavItems[id]

  const specFunctionIds = spec?.functions.map(({ id }) => id)
  const filteredSections = spec
    ? deepFilterSections(commonSections, specFunctionIds)
    : commonSections

  return (
    <div className={'w-full flex flex-col gap-0 sticky top-8'}>
      <Link href="/" passHref>
        <a
          className={[
            'flex items-center gap-1 text-xs group mb-3',
            'text-base transition-all duration-200 text-scale-1100 hover:text-brand-1200 hover:cursor-pointer ',
          ].join(' ')}
        >
          <div className="relative w-2">
            <div className="transition-all ease-out ml-0 group-hover:-ml-1">
              <IconChevronLeft size={10} strokeWidth={3} />
            </div>
          </div>
          <span>Back to Main Menu</span>
        </a>
      </Link>
      <div className="flex items-center gap-3 my-3">
        <HomeMenuIconPicker icon={menu.icon} width={21} height={21} />
        <HeaderLink title={menu.title} url={menu.url} id={id} />
        <RevVersionDropdown />
      </div>
<<<<<<< HEAD
      <ul className="function-link-list flex flex-col gap-1">
        {filteredSections.map((section) => {
          return (
            <Fragment key={section.title}>
              {section.type === 'category' ? (
                <>
                  <Divider />
                  <SideMenuTitle title={section.title} />
                  {section.items.map((item) => (
                    <RenderLink key={item.id} section={item} basePath={basePath} />
                  ))}
                </>
              ) : (
                <RenderLink section={section} basePath={basePath} />
              )}
=======

      <ul className="function-link-list flex flex-col gap-2">
        {sections.map((fn: any, fnIndex) => {
          // run allow check
          if (isFuncNotInLibraryOrVersion(fn.id, fn.type, allowedKeys)) {
            return <Fragment key={fn.id}></Fragment>
          }

          // handle subtitles with subitems
          return fn.id ? (
            <Fragment key={fn.id}>
              <RenderLink {...fn} lib={lib} />
              {fn.items &&
                fn.items.map((item) => (
                  <RenderLink
                    {...item}
                    library={menu.title}
                    index={fnIndex}
                    modifierIds={modifierIds}
                    filterIds={filterIds}
                    authServerIds={authServerIds}
                    lib={lib}
                    allowedKeys={allowedKeys}
                  />
                ))}
            </Fragment>
          ) : (
            <Fragment key={fn.title}>
              <Divider />
              <SideMenuTitle title={fn.title} />
              {fn.items &&
                fn.items.map((item, i) => {
                  // run allow check
                  if (isFuncNotInLibraryOrVersion(item.id, item.type, allowedKeys))
                    return <Fragment key={item.id + i}></Fragment>
                  return (
                    <RenderLink
                      {...item}
                      key={item.id + i}
                      library={menu.title}
                      index={fnIndex}
                      modifierIds={modifierIds}
                      filterIds={filterIds}
                      authServerIds={authServerIds}
                      lib={lib}
                      allowedKeys={allowedKeys}
                    />
                  )
                })}
>>>>>>> 6697678b
            </Fragment>
          )
        })}
      </ul>
    </div>
  )
}

export default React.memo(NavigationMenuRefListItems)<|MERGE_RESOLUTION|>--- conflicted
+++ resolved
@@ -11,29 +11,10 @@
 import { useMenuActiveRefId } from '~/hooks/useMenuState'
 
 import React, { Fragment } from 'react'
-<<<<<<< HEAD
 import { ICommonItem, ICommonSection } from '~/components/reference/Reference.types'
 import { deepFilterSections } from './NavigationMenu.utils'
-
-const HeaderImage = React.memo(function HeaderImage(props: any) {
-  const router = useRouter()
-  const { isDarkMode } = useTheme()
-
-  return (
-    <Image
-      alt={props.icon}
-      width={15}
-      height={15}
-      src={`${router.basePath}` + `/img/icons/menu/${props.icon}${isDarkMode ? '' : '-light'}.svg`}
-    />
-  )
-})
-=======
-import { generateAllowedClientLibKeys } from '~/lib/refGenerator/helpers'
-import { isFuncNotInLibraryOrVersion } from './NavigationMenu.utils'
 import { cn } from 'ui/src/utils/cn'
 import HomeMenuIconPicker from './HomeMenuIconPicker'
->>>>>>> 6697678b
 
 const HeaderLink = React.memo(function HeaderLink(props: any) {
   return (
@@ -43,34 +24,16 @@
   )
 })
 
-<<<<<<< HEAD
 interface FunctionLinkProps {
-=======
-const FunctionLink = React.memo(function FunctionLink({
-  title,
-  id,
-  icon,
-  library,
-  slug,
-  isParent = false,
-  isSubItem = false,
-}: {
->>>>>>> 6697678b
   title: string
   name?: string
   id: string
   icon?: string
   basePath: string
   slug: string
-<<<<<<< HEAD
-}
-=======
-  isParent: boolean
-  isSubItem: boolean
-}) {
-  const router = useRouter()
-  const activeAccordianItem = useMenuActiveRefId()
->>>>>>> 6697678b
+  isParent?: boolean
+  isSubItem?: boolean
+}
 
 const FunctionLink = React.memo(function FunctionLink({
   title,
@@ -78,6 +41,8 @@
   icon,
   basePath,
   slug,
+  isParent = false,
+  isSubItem = false,
 }: FunctionLinkProps) {
   const router = useRouter()
   const activeAccordionItem = useMenuActiveRefId()
@@ -86,7 +51,6 @@
   const active = activeAccordionItem === id
 
   return (
-<<<<<<< HEAD
     <li className="function-link-item">
       <a
         href={url}
@@ -101,39 +65,25 @@
         }}
         className={[
           'cursor-pointer transition text-sm hover:text-brand-900 flex gap-3',
+          isParent ? 'flex justify-between' : 'leading-3',
           active ? 'text-brand-900' : 'text-scale-1000',
         ].join(' ')}
       >
         {icon && <Image width={16} height={16} alt={icon} src={`${router.basePath}${icon}`} />}
         {title}
+        {active && !isSubItem && (
+          <div
+            aria-hidden="true"
+            className="absolute -left-[13px] top-0 bottom-0 w-[1px] bg-brand-1000"
+          ></div>
+        )}
+        {isParent && (
+          <IconChevronUp
+            width={16}
+            className="data-open-parent:rotate-0 data-closed-parent:rotate-90 transition"
+          />
+        )}
       </a>
-=======
-    <li key={id} className="function-link-item leading-5">
-      <Link href={`/reference/${library}/${version ? version + '/' : ''}${slug}`} passHref>
-        <a
-          className={cn(
-            'cursor-pointer transition text-sm hover:text-scale-1200 gap-3 relative',
-            isParent ? 'flex justify-between' : 'leading-3',
-            active ? 'text-brand-900' : 'text-scale-1000'
-          )}
-        >
-          {icon && <Image width={16} height={16} alt={icon} src={`${router.basePath}${icon}`} />}
-          {title}
-          {active && !isSubItem && (
-            <div
-              aria-hidden="true"
-              className="absolute -left-[13px] top-0 bottom-0 w-[1px] bg-brand-1000"
-            ></div>
-          )}
-          {isParent && (
-            <IconChevronUp
-              width={16}
-              className="data-open-parent:rotate-0 data-closed-parent:rotate-90 transition"
-            />
-          )}
-        </a>
-      </Link>
->>>>>>> 6697678b
     </li>
   )
 })
@@ -157,7 +107,6 @@
     section.items.some((item) => item.id === activeAccordionItem)
 
   return (
-<<<<<<< HEAD
     <>
       <FunctionLink title={section.title} id={section.id} slug={section.slug} basePath={basePath} />
       <Accordion.Root collapsible type="single" value={active ? section.id : ''}>
@@ -178,48 +127,6 @@
         </Accordion.Item>
       </Accordion.Root>
     </>
-=======
-    <Accordion.Root
-      collapsible
-      key={props.id + '-accordian-root-for-func-' + props.index}
-      type="single"
-      value={active ? props.id : ''}
-    >
-      <Accordion.Item key={props.id + '-accordian-item'} value={props.id}>
-        <FunctionLink
-          library={props.lib}
-          title={props.title}
-          id={props.id}
-          slug={props.slug}
-          isParent={props.items}
-          isSubItem={true}
-        />
-        {props.items && (
-          <Accordion.Content
-            key={props.id + '-sub-items-accordion-container'}
-            className="transition data-open:animate-slide-down data-closed:animate-slide-up border-l border-scale-600 pl-3 ml-1 data-open:mt-2 grid gap-2.5"
-          >
-            {props.items &&
-              props.items
-                .filter((item) => props.allowedKeys.includes(item.id))
-                .map((item) => {
-                  return (
-                    <FunctionLink
-                      key={item.title}
-                      library={props.lib}
-                      title={item.title}
-                      id={item.id}
-                      slug={item.slug}
-                      isParent={false}
-                      isSubItem={false}
-                    />
-                  )
-                })}
-          </Accordion.Content>
-        )}
-      </Accordion.Item>
-    </Accordion.Root>
->>>>>>> 6697678b
   )
 })
 
@@ -277,7 +184,6 @@
         <HeaderLink title={menu.title} url={menu.url} id={id} />
         <RevVersionDropdown />
       </div>
-<<<<<<< HEAD
       <ul className="function-link-list flex flex-col gap-1">
         {filteredSections.map((section) => {
           return (
@@ -293,57 +199,6 @@
               ) : (
                 <RenderLink section={section} basePath={basePath} />
               )}
-=======
-
-      <ul className="function-link-list flex flex-col gap-2">
-        {sections.map((fn: any, fnIndex) => {
-          // run allow check
-          if (isFuncNotInLibraryOrVersion(fn.id, fn.type, allowedKeys)) {
-            return <Fragment key={fn.id}></Fragment>
-          }
-
-          // handle subtitles with subitems
-          return fn.id ? (
-            <Fragment key={fn.id}>
-              <RenderLink {...fn} lib={lib} />
-              {fn.items &&
-                fn.items.map((item) => (
-                  <RenderLink
-                    {...item}
-                    library={menu.title}
-                    index={fnIndex}
-                    modifierIds={modifierIds}
-                    filterIds={filterIds}
-                    authServerIds={authServerIds}
-                    lib={lib}
-                    allowedKeys={allowedKeys}
-                  />
-                ))}
-            </Fragment>
-          ) : (
-            <Fragment key={fn.title}>
-              <Divider />
-              <SideMenuTitle title={fn.title} />
-              {fn.items &&
-                fn.items.map((item, i) => {
-                  // run allow check
-                  if (isFuncNotInLibraryOrVersion(item.id, item.type, allowedKeys))
-                    return <Fragment key={item.id + i}></Fragment>
-                  return (
-                    <RenderLink
-                      {...item}
-                      key={item.id + i}
-                      library={menu.title}
-                      index={fnIndex}
-                      modifierIds={modifierIds}
-                      filterIds={filterIds}
-                      authServerIds={authServerIds}
-                      lib={lib}
-                      allowedKeys={allowedKeys}
-                    />
-                  )
-                })}
->>>>>>> 6697678b
             </Fragment>
           )
         })}

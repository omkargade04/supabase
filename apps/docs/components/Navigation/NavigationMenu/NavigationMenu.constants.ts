// import SupabaseJsV1Nav from 'data/nav/supabase-js/v1'
// import SupabaseJsV2Nav from 'data/nav/supabase-js/v2'
// import SupabaseDartV0Nav from 'data/nav/supabase-dart/v0'
// import SupabaseDartV1Nav from 'data/nav/supabase-dart/v1'
// import SupabaseCLINav from 'data/nav/supabase-cli'
// import SupabaseAPINav from 'data/nav/supabase-api'
// import AuthServerNav from 'data/nav/auth-server'
// import StorageServerNav from 'data/nav/storage-server'

import { NavMenu, References } from '../Navigation.types'

export const REFERENCES: References = {
  javascript: {
    name: 'supabase-js',
    library: 'supabase-js',
    versions: ['v2', 'v1'],
    icon: '/img/libraries/javascript-icon',
  },
  dart: {
    name: 'Flutter',
    library: 'supabase-dart',
    versions: ['v1', 'v0'],
    icon: '/docs/img/libraries/flutter-icon.svg',
  },
  csharp: {
    name: 'C#',
    library: 'supabase-csharp',
    versions: ['v0'],
    icon: '/docs/img/libraries/c-sharp-icon.svg',
  },
  cli: {
    name: 'CLI',
    library: undefined,
    versions: [],
    icon: '/docs/img/icons/cli-icon.svg',
  },
  api: {
    name: 'API',
    library: undefined,
    versions: [],
    icon: '/docs/img/icons/api-icon.svg',
  },
}

export const gettingstarted = {
  icon: 'getting-started',
  title: 'Getting Started',
  items: [
    { name: 'Features', url: '/guides/getting-started/features', items: [] },
    { name: 'Architecture', url: '/guides/getting-started/architecture', items: [] },
    {
      name: 'Framework Quickstarts',
      items: [
        { name: 'ReactJS', url: '/guides/getting-started/quickstarts/reactjs', items: [] },
        { name: 'NextJS', url: '/guides/getting-started/quickstarts/nextjs', items: [] },
        { name: 'Flutter', url: '/guides/getting-started/quickstarts/flutter', items: [] },
        { name: 'SvelteKit', url: '/guides/getting-started/quickstarts/sveltekit', items: [] },
        { name: 'SolidJS', url: '/guides/getting-started/quickstarts/solidjs', items: [] },
        { name: 'Vue', url: '/guides/getting-started/quickstarts/vue', items: [] },
      ],
    },
    {
      name: 'Web app tutorials',
      items: [
        {
          name: 'Next.js',
          url: '/guides/getting-started/tutorials/with-nextjs',
          items: [],
        },
        {
          name: 'React',
          url: '/guides/getting-started/tutorials/with-react',
          items: [],
        },
        {
          name: 'Vue 3',
          url: '/guides/getting-started/tutorials/with-vue-3',
          items: [],
        },
        {
          name: 'Nuxt 3',
          url: '/guides/getting-started/tutorials/with-nuxt-3',
          items: [],
        },
        {
          name: 'Angular',
          url: '/guides/getting-started/tutorials/with-angular',
          items: [],
        },
        {
          name: 'RedwoodJS',
          url: '/guides/getting-started/tutorials/with-redwoodjs',
          items: [],
        },
        {
          name: 'SolidJS',
          url: '/guides/getting-started/tutorials/with-solidjs',
          items: [],
        },
        {
          name: 'Svelte',
          url: '/guides/getting-started/tutorials/with-svelte',
          items: [],
        },
        {
          name: 'SvelteKit',
          url: '/guides/getting-started/tutorials/with-sveltekit',
          items: [],
        },
      ],
    },
    {
      name: 'Mobile tutorials',
      items: [
        {
          name: 'Flutter',
          url: '/guides/getting-started/tutorials/with-flutter',
          items: [],
        },
        {
          name: 'Expo',
          url: '/guides/getting-started/tutorials/with-expo',
          items: [],
        },

        {
          name: 'Ionic React',
          url: '/guides/getting-started/tutorials/with-ionic-react',
          items: [],
        },
        {
          name: 'Ionic Vue',
          url: '/guides/getting-started/tutorials/with-ionic-vue',
          items: [],
        },
        {
          name: 'Ionic Angular',
          url: '/guides/getting-started/tutorials/with-ionic-angular',
          items: [],
        },
      ],
    },
  ],
}

export const cli = {
  label: 'CLI',
  items: [
    { name: 'Overview', url: '/guides/cli', items: [] },
    { name: 'Local Development', url: '/guides/cli/local-development', items: [] },
    { name: 'Managing Environments', url: '/guides/cli/managing-environments', items: [] },
  ],
}

export const SocialLoginItems = [
  {
    name: 'Google',
    icon: '/docs/img/icons/google-icon',
    url: '/guides/auth/social-login/auth-google',
    items: [],
  },
  {
    name: 'Facebook',
    icon: '/docs/img/icons/facebook-icon',
    url: '/guides/auth/social-login/auth-facebook',
    items: [],
  },
  {
    name: 'Apple',
    icon: '/docs/img/icons/apple-icon',
    url: '/guides/auth/social-login/auth-apple',
    items: [],
  },
  {
    name: 'Azure',
    icon: '/docs/img/icons/microsoft-icon',
    url: '/guides/auth/social-login/auth-azure',
    items: [],
  },
  {
    name: 'Twitter',
    icon: '/docs/img/icons/twitter-icon',
    url: '/guides/auth/social-login/auth-twitter',
    items: [],
  },
  {
    name: 'GitHub',
    icon: '/docs/img/icons/github-icon',
    url: '/guides/auth/social-login/auth-github',
    items: [],
    isDarkMode: true,
  },
  {
    name: 'Gitlab',
    icon: '/docs/img/icons/gitlab-icon',
    url: '/guides/auth/social-login/auth-gitlab',
    items: [],
  },
  {
    name: 'Bitbucket',
    icon: '/docs/img/icons/bitbucket-icon',
    url: '/guides/auth/social-login/auth-bitbucket',
    items: [],
  },
  {
    name: 'Discord',
    icon: '/docs/img/icons/discord-icon',
    url: '/guides/auth/social-login/auth-discord',
    items: [],
  },
  {
    name: 'Keycloak',
    icon: '/docs/img/icons/keycloak-icon',
    url: '/guides/auth/social-login/auth-keycloak',
    items: [],
  },
  {
    name: 'LinkedIn',
    icon: '/docs/img/icons/linkedin-icon',
    url: '/guides/auth/social-login/auth-linkedin',
    items: [],
  },
  {
    name: 'Notion',
    icon: '/docs/img/icons/notion-icon',
    url: '/guides/auth/social-login/auth-notion',
    items: [],
  },
  {
    name: 'Slack',
    icon: '/docs/img/icons/slack-icon',
    url: '/guides/auth/social-login/auth-slack',
    items: [],
  },
  {
    name: 'Spotify',
    icon: '/docs/img/icons/spotify-icon',
    url: '/guides/auth/social-login/auth-spotify',
    items: [],
  },
  {
    name: 'Twitch',
    icon: '/docs/img/icons/twitch-icon',
    url: '/guides/auth/social-login/auth-twitch',
    items: [],
  },
  {
    name: 'WorkOS',
    icon: '/docs/img/icons/workos-icon',
    url: '/guides/auth/social-login/auth-workos',
    items: [],
  },
  {
    name: 'Zoom',
    icon: '/docs/img/icons/zoom-icon',
    url: '/guides/auth/social-login/auth-zoom',
    items: [],
  },
]

export const PhoneLoginsItems = [
  {
    name: 'MessageBird SMS Login',
    icon: '/docs/img/icons/messagebird-icon',
    linkDescription: 'Communication between businesses and their customers — across any channel.',
    url: '/guides/auth/phone-login/messagebird',
    items: [],
  },
  {
    name: 'Twilio SMS Login',
    icon: '/docs/img/icons/twilio-icon',
    url: '/guides/auth/phone-login/twilio',
    linkDescription: 'Customer engagement platform used by hundreds of thousands of businesses.',
    items: [],
  },
  {
    name: 'Vonage SMS Login',
    icon: '/docs/img/icons/vonage-icon',
    url: '/guides/auth/phone-login/vonage',
    linkDescription:
      'Vonage is a communication platform as a service (CPaaS) provider for consumers and businesses.',
    items: [],
    isDarkMode: true,
  },
]

export const auth = {
  icon: 'auth',
  label: 'Auth',
  items: [
    {
      name: 'Overview',
      url: '/guides/auth/overview',
    },
    {
      name: 'Authentication',
      url: undefined,
      items: [
        { name: 'Email Login', url: '/guides/auth/auth-email', items: [] },
        { name: 'Magic Link Login', url: '/guides/auth/auth-magic-link', items: [] },
        {
          name: 'Phone Login',
          url: '/guides/auth/phone-login',
          items: [...PhoneLoginsItems],
        },
        {
          name: 'Social Login',
          url: '/guides/auth/social-login',
          items: [...SocialLoginItems],
        },
        { name: 'Email Templates', url: '/guides/auth/auth-email-templates', items: [] },
      ],
    },
    {
      name: 'Authorization',
      url: undefined,
      items: [
        { name: 'Enable Captcha Protection', url: '/guides/auth/auth-captcha', items: [] },
        { name: 'Managing User Data', url: '/guides/auth/managing-user-data', items: [] },
        { name: 'Multi-Factor Authentication', url: '/guides/auth/auth-mfa', items: [] },
        { name: 'Row Level Security', url: '/guides/auth/row-level-security', items: [] },
        { name: 'Server-side Rendering', url: '/guides/auth/server-side-rendering', items: [] },
      ],
    },
    {
      name: 'Auth Helpers',
      url: undefined,
      items: [
        { name: 'Overview', url: '/guides/auth/auth-helpers', items: [] },
        { name: 'Auth UI', url: '/guides/auth/auth-helpers/auth-ui', items: [] },
        { name: 'Next.js', url: '/guides/auth/auth-helpers/nextjs', items: [] },
        {
          name: 'Next.js Server Components',
          url: '/guides/auth/auth-helpers/nextjs-server-components',
          items: [],
        },
        { name: 'Remix', url: '/guides/auth/auth-helpers/remix', items: [] },
        { name: 'SvelteKit', url: '/guides/auth/auth-helpers/sveltekit', items: [] },
      ],
    },
    {
      name: 'Deep Dive',
      url: undefined,
      items: [
        {
          name: 'Part One: JWTs',
          url: '/learn/auth-deep-dive/auth-deep-dive-jwts',
          items: [],
        },
        {
          name: 'Part Two: Row Level Security',
          url: '/learn/auth-deep-dive/auth-row-level-security',
          items: [],
        },
        { name: 'Part Three: Policies', url: '/learn/auth-deep-dive/auth-policies', items: [] },
        { name: 'Part Four: GoTrue', url: '/learn/auth-deep-dive/auth-gotrue', items: [] },
        {
          name: 'Part Five: Google OAuth',
          url: '/learn/auth-deep-dive/auth-google-oauth',
          items: [],
        },
      ],
    },
  ],
}

export const database = {
  icon: 'database',
  label: 'Database',
  url: '/guides/database',
  items: [
    { name: 'Database Connections', url: '/guides/database/connecting-to-postgres', items: [] },
    { name: 'Tables and Data', url: '/guides/database/tables', items: [] },
    { name: 'Database Functions', url: '/guides/database/functions', items: [] },
    { name: 'Database Webhooks', url: '/guides/database/webhooks', items: [] },
    { name: 'Full Text Search', url: '/guides/database/full-text-search', items: [] },
    { name: 'Database Testing', url: '/guides/database/testing', items: [] },
    {
      name: 'Serverless APIs',
      url: undefined,
      items: [
        { name: 'Overview', url: '/guides/api', items: [] },
        { name: 'Generating Types', url: '/guides/api/generating-types', items: [] },
      ],
    },
    {
      name: 'Extensions',
      url: undefined,
      items: [
        { name: 'Overview', url: '/guides/database/extensions', items: [] },
        {
          name: 'HypoPG: Hypothetical indexes',
          url: '/guides/database/extensions/hypopg',
          items: [],
        },
        {
          name: 'plv8: Javascript Language',
          url: '/guides/database/extensions/plv8',
          items: [],
        },
        { name: 'http: RESTful Client', url: '/guides/database/extensions/http', items: [] },
        {
          name: 'PGRoonga: Multilingual Full Text Search',
          url: '/guides/database/extensions/pgroonga',
          items: [],
        },
        {
          name: 'pg_cron: Job Scheduling',
          url: '/guides/database/extensions/pgcron',
          items: [],
        },
        {
          name: 'pg_jsonschema: JSON Schema Validation',
          url: '/guides/database/extensions/pg_jsonschema',
          items: [],
        },
        {
          name: 'pg_net: Async Networking',
          url: '/guides/database/extensions/pgnet',
          items: [],
        },
        {
<<<<<<< HEAD
          name: 'pg_stat_statements: SQL Planning and Execution Statistics',
          url: '/guides/database/extensions/pg_stat_statements',
=======
          name: 'pg_repack: Storage Optimization',
          url: '/guides/database/extensions/pgrepack',
>>>>>>> 9e00f8b5
          items: [],
        },
        {
          name: 'PostGIS: Geo queries',
          url: '/guides/database/extensions/postgis',
          items: [],
        },
        { name: 'pgTAP: Unit Testing', url: '/guides/database/extensions/pgtap', items: [] },
        {
          name: 'uuid-ossp: Unique Identifiers',
          url: '/guides/database/extensions/uuid-ossp',
          items: [],
        },
      ],
    },
    {
      name: 'Configuration',
      url: undefined,
      items: [
        { name: 'Timeouts', url: '/guides/database/timeouts', items: [] },
        { name: 'Replication', url: '/guides/database/replication', items: [] },
        { name: 'Passwords', url: '/guides/database/managing-passwords', items: [] },
        { name: 'Timezones', url: '/guides/database/managing-timezones', items: [] },
      ],
    },
  ],
}

export const functions = {
  icon: 'functions',
  label: 'Edge Functions',
  url: '/guides/functions',
  items: [
    { name: 'Quickstart', url: '/guides/functions/quickstart', items: [] },
    { name: 'Auth', url: '/guides/functions/auth', items: [] },
    { name: 'CI/CD Workflow', url: '/guides/functions/cicd-workflow', items: [] },
    { name: 'CORS', url: '/guides/functions/cors', items: [] },
    { name: 'Debugging', url: '/guides/functions/debugging', items: [] },
    { name: 'Import Maps', url: '/guides/functions/import-maps', items: [] },
    { name: 'Local Development', url: '/guides/functions/local-development', items: [] },
    { name: 'Managing Secrets', url: '/guides/functions/secrets', items: [] },
    { name: 'Schedule Functions', url: '/guides/functions/schedule-functions', items: [] },
    {
      name: 'Examples',
      url: '/guides/functions/examples',
      items: [
        {
          name: 'Cloudflare Turnstile',
          url: '/guides/functions/examples/cloudflare-turnstile',
          items: [],
        },
        {
          name: 'Connect to Postgres',
          url: '/guides/functions/examples/connect-to-postgres',
          items: [],
        },
        { name: 'GitHub Actions', url: '/guides/functions/examples/github-actions', items: [] },
        { name: 'OG Image', url: '/guides/functions/examples/og-image', items: [] },
        { name: 'Storage Caching', url: '/guides/functions/examples/storage-caching', items: [] },
        { name: 'Stripe Webhooks', url: '/guides/functions/examples/stripe-webhooks', items: [] },
        { name: 'Telegram Bot', url: '/guides/functions/examples/telegram-bot', items: [] },
      ],
    },
  ],
}

export const realtime = {
  icon: 'realtime',
  label: 'Realtime',
  url: '/guides/realtime',
  items: [
    { name: 'Overview', url: '/guides/realtime', items: [] },
    { name: 'Quickstart', url: '/guides/realtime/quickstart', items: [] },
    {
      name: 'Channels',
      url: undefined,
      items: [
        { name: 'Postgres Changes', url: '/guides/realtime/postgres-changes', items: [] },
        { name: 'Rate Limits', url: '/guides/realtime/rate-limits', items: [] },
      ],
    },
  ],
}

export const storage = {
  icon: 'storage',
  label: 'Storage',
  url: '/guides/storage',
  items: [
    { name: 'Overview', url: '/guides/storage', items: [] },
    { name: 'Quickstart', url: '/guides/storage/quickstart', items: [] },
    { name: 'Access Control', url: '/guides/storage/access-control', items: [] },
    { name: 'CDN', url: '/guides/storage/cdn', items: [] },
    { name: 'Image Transformations', url: '/guides/storage/image-transformations', items: [] },
  ],
}

export const supabase_cli = {
  icon: 'reference-cli',
  title: 'Supabase CLI',
  url: '/guides/cli',
  items: [
    { name: 'Overview', url: '/guides/cli', items: [] },
    { name: 'Local Development', url: '/guides/cli/local-development', items: [] },
    { name: 'Managing Environments', url: '/guides/cli/managing-environments', items: [] },
    {
      name: 'Reference',
      url: undefined,
      items: [
        { name: 'Commands', url: '/reference/cli/introduction', items: [] },
        { name: 'Configuration', url: '/reference/cli/config', items: [] },
      ],
    },
  ],
}

export const platform = {
  icon: 'platform',
  label: 'Platform',
  url: '/guides/platform',
  items: [
    {
      name: 'Add-ons',
      url: undefined,
      items: [
        { name: 'Compute Add-ons', url: '/guides/platform/compute-add-ons', items: [] },
        { name: 'Custom Domains', url: '/guides/platform/custom-domains', items: [] },
        { name: 'Database Backups', url: '/guides/platform/backups', items: [] },
      ],
    },
    {
      name: 'Platform Management',
      url: undefined,
      items: [
        { name: 'Access Control', url: '/guides/platform/access-control', items: [] },
        { name: 'Database Usage', url: '/guides/platform/database-usage', items: [] },
        { name: 'HTTP Status Codes', url: '/guides/platform/http-status-codes', items: [] },
        { name: 'Logging', url: '/guides/platform/logs', items: [] },
        { name: 'Metrics', url: '/guides/platform/metrics', items: [] },
        {
          name: 'Migrating and Upgrading',
          url: '/guides/platform/migrating-and-upgrading-projects',
          items: [],
        },
        { name: 'Network Restrictions', url: '/guides/platform/network-restrictions', items: [] },
        { name: 'Performance Tuning', url: '/guides/platform/performance', items: [] },
        { name: 'Permissions', url: '/guides/platform/permissions', items: [] },
      ],
    },
    {
      name: 'Single sign-on',
      url: undefined,
      items: [
        {
          name: 'Enable SSO for your organization',
          url: '/guides/platform/sso',
          items: [],
        },
        { name: 'SSO with Azure AD', url: '/guides/platform/sso/azure', items: [] },
        {
          name: 'SSO with Google Workspace',
          url: '/guides/platform/sso/gsuite',
          items: [],
        },
        { name: 'SSO with Okta', url: '/guides/platform/sso/okta', items: [] },
      ],
    },
    {
      name: 'Go-live Checklist',
      url: undefined,
      items: [{ name: 'Production Readiness', url: '/guides/platform/going-into-prod', items: [] }],
    },
    {
      name: 'Troubleshooting',
      url: undefined,
      items: [
        {
          name: 'HTTP and Project Issues',
          url: '/guides/platform/troubleshooting',
          items: [],
        },
      ],
    },
  ],
}

export const resources = {
  icon: 'resources',
  label: 'Resources',
  url: '/guides/resources',
  items: [
    // removing until the examples page is reworked
    // { name: 'Examples', url: '/guides/resources/examples', items: [] },
    { name: 'Glossary', url: '/guides/resources/glossary', items: [] },
    {
      name: 'Migrate to Supabase',
      url: '/guides/resources/migrating-to-supabase',
      items: [
        {
          name: 'Firebase Auth',
          url: '/guides/resources/migrating-to-supabase/firebase-auth',
          items: [],
        },
        {
          name: 'Firestore Data',
          url: '/guides/resources/migrating-to-supabase/firestore-data',
          items: [],
        },
        {
          name: 'Firebase Storage',
          url: '/guides/resources/migrating-to-supabase/firebase-storage',
          items: [],
        },
        {
          name: 'Heroku',
          url: '/guides/resources/migrating-to-supabase/heroku',
          items: [],
        },
      ],
    },
  ],
}

export const self_hosting = {
  title: 'Self-Hosting',
  icon: 'resources',
  url: '/guides/self-hosting',
  items: [
    { name: 'Overview', url: '/guides/self-hosting', items: [] },
    { name: 'Self-Hosting with Docker', url: '/guides/self-hosting/docker', items: [] },
    {
      name: 'Auth Server',
      items: [
        { name: 'Reference', url: '/reference/self-hosting-auth/introduction', items: [] },
        { name: 'Configuration', url: '/guides/self-hosting/auth/config', items: [] },
      ],
    },
    {
      name: 'Storage Server',
      items: [
        { name: 'Reference', url: '/reference/self-hosting-storage/introduction', items: [] },
        { name: 'Configuration', url: '/guides/self-hosting/storage/config', items: [] },
      ],
    },
    {
      name: 'Realtime Server',
      items: [
        { name: 'Reference', url: '/reference/self-hosting-realtime/introduction', items: [] },
        { name: 'Configuration', url: '/guides/self-hosting/realtime/config', items: [] },
      ],
    },
  ],
}

export const migrate = {
  label: 'Migrate to Supabase',
  url: '/guides/migrate',
  items: [
    { name: 'Firebase Auth', url: '/guides/migrations/firebase-auth', items: [] },
    { name: 'Firestore Data', url: '/guides/migrations/firestore-data', items: [] },
    { name: 'Firebase Storage', url: '/guides/migrations/firebase-storage', items: [] },
    { name: 'Heroku', url: '/guides/migrations/heroku', items: [] },
  ],
}

export const integrations = {
  icon: 'integrations',
  label: 'Integrations',
  url: '/guides/integrations',
  items: [
    { name: 'Overview', url: '/guides/integrations/integrations', items: [] },
    {
      name: 'Auth',
      url: undefined,
      items: [
        {
          name: 'Auth0',
          url: '/guides/integrations/auth0',
          items: [],
        },
        { name: 'Authsignal', url: '/guides/integrations/authsignal', items: [] },
        { name: 'Clerk', url: '/guides/integrations/clerk', items: [] },
        { name: 'keyri', url: '/guides/integrations/keyri', items: [] },
        { name: 'Stytch', url: '/guides/integrations/stytch', items: [] },
        { name: 'SuperTokens', url: '/guides/integrations/supertokens', items: [] },
      ],
    },
    {
      name: 'Caching / Offline-first',
      url: undefined,
      items: [{ name: 'Polyscale', url: '/guides/integrations/polyscale', items: [] }],
    },
    {
      name: 'Developer Tools',
      url: undefined,
      items: [
        { name: 'Estuary', url: '/guides/integrations/estuary', items: [] },
        { name: 'pgMustard', url: '/guides/integrations/pgmustard', items: [] },
        { name: 'Prisma', url: '/guides/integrations/prisma', items: [] },
        { name: 'Sequin', url: '/guides/integrations/sequin', items: [] },
        { name: 'Snaplet', url: '/guides/integrations/snaplet', items: [] },
        { name: 'Vercel', url: '/guides/integrations/vercel', items: [] },
        { name: 'WeWeb', url: '/guides/integrations/weweb', items: [] },
        { name: 'Zuplo', url: '/guides/integrations/zuplo', items: [] },
      ],
    },
    {
      name: 'Low-code',
      url: undefined,
      items: [
        { name: 'Appsmith', url: '/guides/integrations/appsmith', items: [] },
        { name: 'Dashibase', url: '/guides/integrations/dashibase', items: [] },
        { name: 'DhiWise', url: '/guides/integrations/dhiwise', items: [] },
        { name: 'Directus', url: '/guides/integrations/directus', items: [] },
        { name: 'Draftbit', url: '/guides/integrations/draftbit', items: [] },
        { name: 'FlutterFlow', url: '/guides/integrations/flutterflow', items: [] },
        { name: 'Plasmic', url: '/guides/integrations/plasmic', items: [] },
        { name: 'ILLA', url: '/guides/integrations/illa', items: [] },
      ],
    },
    {
      name: 'Messaging',
      url: undefined,
      items: [{ name: 'OneSignal', url: '/guides/integrations/onesignal', items: [] }],
    },
  ],
}

export const reference = {
  title: 'API Reference',
  icon: 'reference',
  items: [
    {
      name: 'Client libraries',
      items: [
        {
          name: 'supabase-js',
          url: '/reference/javascript/start',
          level: 'reference_javascript',
          items: [],
          icon: '/img/icons/menu/reference-javascript',
        },
        {
          name: 'supabase-dart',
          url: '/reference/dart/start',
          level: 'reference_dart',
          items: [],
          icon: '/img/icons/menu/reference-dart',
        },
        {
          name: 'supabase-csharp',
          url: '/reference/csharp/start',
          level: 'reference_csharp',
          items: [],
          icon: '/img/icons/menu/reference-csharp',
        },
        {
          name: 'supbase-python',
          url: '/reference/python/start',
          level: 'reference_python',
          items: [],
          icon: 'docs/img/icons/javascript.svg',
        },
        // {
        //   name: 'supabase-python',
        //   url: '/reference/python/start',
        //   level: 'reference_python',
        //   items: [],
        //   icon: '/img/icons/menu/reference-javascript',
        // },
      ],
    },
    {
      name: 'Other tools',
      items: [
        {
          name: 'Supabase CLI',
          url: '/reference/cli/start',
          items: [],
          icon: '/img/icons/menu/reference-cli',
        },
        {
          name: 'Management API',
          url: '/reference/javascript',
          items: [],
          icon: '/img/icons/menu/reference-api',
        },
      ],
    },
  ],
}

export const reference_javascript_v1 = {
  icon: 'reference-javascript',
  title: 'javascript',
  url: '/guides/reference/javascript',
  parent: '/reference',
}

export const reference_javascript_v2 = {
  icon: 'reference-javascript',
  title: 'javascript',
  url: '/guides/reference/javascript',
  parent: '/reference',
}

export const reference_dart_v0 = {
  icon: 'reference-dart',
  title: 'Flutter',
  url: '/guides/reference/dart',
  parent: '/reference',
}

export const reference_dart_v1 = {
  icon: 'reference-dart',
  title: 'Flutter',
  url: '/guides/reference/dart',
  parent: '/reference',
}

export const reference_csharp_v0 = {
  icon: 'reference-csharp',
  title: 'c#',
  url: 'guides/reference/csharp',
  parent: '/reference',
}

export const reference_python_v2 = {
  icon: 'reference-python',
  title: 'Python',
  url: '/guides/reference/python',
  parent: '/reference',
}

export const reference_cli = {
  icon: 'reference-cli',
  title: 'Supabase CLI',
  url: '/guides/reference/cli',
  parent: '/',
}
export const reference_api = {
  icon: 'reference-api',
  title: 'Management API',
  url: '/guides/reference/api',
  parent: '/reference',
}

export const reference_self_hosting_auth = {
  icon: 'reference-auth',
  title: 'Self-Hosting Auth',
  url: '/guides/reference/self-hosting/auth',
  parent: '/reference',
}

export const reference_self_hosting_storage = {
  icon: 'reference-storage',
  title: 'Self-Hosting Storage',
  url: '/guides/reference/self-hosting/storage',
  parent: '/reference',
}

export const reference_self_hosting_realtime = {
  icon: 'reference-auth',
  title: 'Self-Hosting Realtime',
  url: '/guides/reference/self-hosting/realtime',
  parent: '/reference',
}

// export const reference: [
//   {
//     label: 'Official'
//     items: [
//       { name: 'Reference Documentation'; url: '/reference'; items: [] },
//       { name: 'Supabase JavaScript Library'; url: '/reference/javascript'; items: [] },
//       { name: 'Supabase Flutter Library'; url: '/reference/dart'; items: [] },
//       { name: 'Supabase CLI'; url: '/reference/cli'; items: [] },
//       { name: 'Management API'; url: '/reference/api'; items: [] }
//     ]
//   },
//   {
//     label: 'Self-hosting'
//     items: [
//       { name: 'Auth Server'; url: '/reference/auth'; items: [] },
//       { name: 'Storage Server'; url: '/reference/storage'; items: [] }
//     ]
//   }
//     {
//       label: 'Clients',
//       items: [
//         { name: 'Auth Server', url: '/reference/auth', items: [] },
//         { name: 'Storage Server', url: '/reference/storage', items: [] },
//       ],
//     },
//   'reference/javascript': SupabaseJsV2Nav,
//   'reference/javascript/v1': SupabaseJsV1Nav,
//   'reference/dart': SupabaseDartV1Nav,
//   'reference/dart/v0': SupabaseDartV0Nav,
//   'reference/cli': SupabaseCLINav,
//   'reference/api': SupabaseAPINav,
//   'reference/auth': AuthServerNav,
//   'reference/storage': StorageServerNav,
// ]

export const references = [
  {
    label: 'Client libraries',
    items: [
      {
        label: 'supabase-js',
        versions: ['v2', 'v1'],
        description: 'something about the reference',
        icon: '/docs/img/icons/javascript-icon.svg',
        url: '/reference/javascript/start',
      },
      {
        label: 'supabase-py',
        description: 'something about the reference',
        icon: '/docs/img/icons/python-icon.svg',
        url: '/reference/python/start',
      },
      {
        label: 'supabase-dart',
        versions: ['v1', 'v0'],
        description: 'something about the reference',
        icon: '/docs/img/icons/dart-icon.svg',
        url: '/reference/dart/start',
      },
      {
        label: 'supabase-csharp',
        versions: ['v0'],
        description: 'something about the reference',
        icon: '/docs/img/icons/c-sharp-icon.svg',
        url: '/reference/csharp/start',
      },
    ],
  },
  {
    label: 'Platform Tools',
    items: [
      {
        label: 'CLI',
        description: 'something about the reference',
        icon: '/docs/img/icons/cli-icon.svg',
        url: '/reference/cli/start',
      },
      {
        label: 'Management API',
        description: 'something about the reference',
        icon: '/docs/img/icons/api-icon.svg',
        url: '/reference/management-api/start',
      },
    ],
  },
  {
    label: 'Self-Hosting',
    items: [
      {
        label: 'Auth server',
        description: 'something about the reference',
        icon: '/docs/img/icons/menu/auth.svg',
        url: '/reference/auth/start',
      },
      {
        label: 'Storage server',
        description: 'something about the reference',
        icon: '/docs/img/icons/menu/storage.svg',
        url: '/reference/storage/start',
      },
      {
        label: 'Realtime server',
        description: 'something about the reference',
        icon: '/docs/img/icons/menu/realtime.svg',
        url: '/reference/realtime/start',
      },
    ],
  },
]<|MERGE_RESOLUTION|>--- conflicted
+++ resolved
@@ -420,13 +420,13 @@
           items: [],
         },
         {
-<<<<<<< HEAD
           name: 'pg_stat_statements: SQL Planning and Execution Statistics',
           url: '/guides/database/extensions/pg_stat_statements',
-=======
+          items: [],
+        },
+        {
           name: 'pg_repack: Storage Optimization',
           url: '/guides/database/extensions/pgrepack',
->>>>>>> 9e00f8b5
           items: [],
         },
         {

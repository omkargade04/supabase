--- conflicted
+++ resolved
@@ -41,23 +41,9 @@
 
 const Section: FC<ISectionContainer> = ({ id, title, monoFont, children }) => {
   return (
-<<<<<<< HEAD
-    <article key={props.id} id={props.id} className="py-16">
-      <header className="not-prose mb-12">
-        <h2
-          className={['text-xl font-medium text-scale-1200', props.monoFont && 'font-mono'].join(
-            ' '
-          )}
-        >
-          {props.title}
-        </h2>
-      </header>
-      <div className="grid grid-cols-2 ref-container gap-16">{props.children}</div>
-=======
     <article key={id} id={id} className="scroll-mt-24">
       <StickyHeader id={id} title={title} monoFont={monoFont} />
       <div className="grid lg:grid-cols-2 ref-container gap-16">{children}</div>
->>>>>>> 9958807b
     </article>
   )
 }

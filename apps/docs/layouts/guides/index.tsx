import { MDXProvider } from '@mdx-js/react'
import { NextSeo } from 'next-seo'
import Head from 'next/head'
import Link from 'next/link'
import { useRouter } from 'next/router'
import { FC, useEffect, useRef, useState } from 'react'
import { IconExternalLink } from 'ui'
import ExpandableVideo from 'ui/src/components/ExpandableVideo/ExpandableVideo'
import components from '~/components'
import { highlightSelectedTocItem } from '~/components/CustomHTMLElements/CustomHTMLElements.utils'
import FooterHelpCallout, { FooterHelpCalloutType } from '~/components/FooterHelpCallout'
import GuidesTableOfContents from '~/components/GuidesTableOfContents'
import useHash from '~/hooks/useHash'
import { LayoutMainContent } from '../DefaultLayout'

interface Props {
  meta: {
    title: string
    description?: string // used in meta tags
    hide_table_of_contents?: boolean
    breadcrumb?: string
    subtitle?: string // used on the page under the H1
    footerHelpType?: FooterHelpCalloutType
    video?: string
    tocVideo?: string
    canonical?: string
  }
  children: any
  toc?: any
  currentPage?: string
  hideToc?: boolean
}

const Layout: FC<Props> = (props) => {
  const [hash] = useHash()

  const articleRef = useRef()
  const [tocList, setTocList] = useState([])

  const { asPath } = useRouter()
  const router = useRouter()

  const EDIT_BUTTON_EXCLUDE_LIST = ['/404']

  useEffect(() => {
    if (hash && tocList.length > 0) {
      highlightSelectedTocItem(hash as string)
    }
  }, [hash, JSON.stringify(tocList)])

  useEffect(() => {
    const articleEl = articleRef.current as HTMLElement

    if (!articleRef.current) return
    const headings = Array.from(articleEl.querySelectorAll('h2, h3'))
    const newHeadings = headings
      .filter((heading) => heading.id)
      .map((heading) => {
        const text = heading.textContent.replace('#', '')
        const link = heading.querySelector('a').getAttribute('href')
        const level = heading.tagName === 'H2' ? 2 : 3
        return { text, link, level }
      })
    setTocList(newHeadings)
  }, [])

  const hasTableOfContents = tocList.length > 0
  const tocVideoPreview = `http://img.youtube.com/vi/${props.meta.tocVideo}/0.jpg`

  // page type, ie, Auth, Database, Storage etc
  const ogPageType = asPath.split('/')[2]
  // open graph image url constructor
  const ogImageUrl = encodeURI(
    `https://obuldanrptloktxcffvn.functions.supabase.co/og-images?site=docs${
      ogPageType ? `&type=${ogPageType}` : ''
    }&title=${props.meta?.title}&description=${props.meta?.description}`
  )

  return (
    <>
      <Head>
        <title>{props.meta?.title} | Supabase Docs</title>
        <meta name="description" content={props.meta?.description} />
        <meta property="og:image" content={ogImageUrl} />
        <meta name="twitter:image" content={ogImageUrl} />
        <meta name="viewport" content="width=device-width, initial-scale=1.0" />
      </Head>
      <NextSeo
        canonical={props.meta?.canonical ?? `https://supabase.com/docs${asPath}`}
        openGraph={{
          url: `https://supabase.com/docs${asPath}`,
          type: 'article',
          videos: props.meta?.video && [
            {
              // youtube based video meta
              url: props.meta?.video,
              width: 640,
              height: 385,
              type: 'application/x-shockwave-flash',
            },
          ],
          article: {
            publishedTime: new Date().toISOString(),
            modifiedTime: new Date().toISOString(),
            authors: ['Supabase'],
          },
        }}
      />
<<<<<<< HEAD
      <LayoutMainContent className="pb-0">
        <div className={['grid grid-cols-12 relative gap-4'].join(' ')}>
=======
      <div className={['grid grid-cols-12 relative gap-4'].join(' ')}>
        <div
          className={[
            'relative',
            !props.hideToc ? 'col-span-12 md:col-span-9' : 'col-span-12',
            'transition-all ease-out',
            'duration-100',
          ].join(' ')}
        >
          {props.meta.breadcrumb && (
            <p className="text-brand-900 tracking-wider mb-3">{props.meta.breadcrumb}</p>
          )}
          <article
            ref={articleRef}
            className={`${
              props.meta?.hide_table_of_contents || !hasTableOfContents ? '' : ''
            } prose dark:prose-dark max-w-none`}
          >
            <h1 className="mb-0">{props.meta.title}</h1>
            {props.meta.subtitle && (
              <h2 className="mt-3 text-xl text-scale-1100">{props.meta.subtitle}</h2>
            )}
            <div className="w-full h-[1px] bg-scale-500 my-8"></div>
            <MDXProvider components={components}>{props.children}</MDXProvider>

            {EDIT_BUTTON_EXCLUDE_LIST.includes(router.route) ? (
              <></>
            ) : (
              <div className="mt-16 not-prose">
                <div>
                  <Link
                    href={`https://github.com/supabase/supabase/edit/master/apps/docs/pages${router.asPath}.mdx`}
                    passHref
                  >
                    <a className="text-sm transition flex items-center gap-1 text-scale-1000 hover:text-scale-1200">
                      Edit this page on GitHub <IconExternalLink size={14} strokeWidth={1.5} />
                    </a>
                  </Link>
                </div>
              </div>
            )}
          </article>
        </div>
        {!props.hideToc && hasTableOfContents && !props.meta?.hide_table_of_contents && (
>>>>>>> 88082dd7
          <div
            className={[
              'relative',
              !props.hideToc ? 'col-span-12 md:col-span-9' : 'col-span-12',
              'transition-all ease-out',
              'duration-100',
            ].join(' ')}
          >
            {props.meta.breadcrumb && (
              <p className="text-brand-900 tracking-wider mb-3">{props.meta.breadcrumb}</p>
            )}
            <article
              ref={articleRef}
              className={`${
                props.meta?.hide_table_of_contents || !hasTableOfContents ? '' : ''
              } prose dark:prose-dark max-w-none`}
            >
              <h1 className="mb-0">{props.meta.title}</h1>
              {props.meta.subtitle && (
                <h2 className="mt-3 text-xl text-scale-1100">{props.meta.subtitle}</h2>
              )}
              <div className="max-w-xs w-32 h-[1px] bg-gradient-to-r from-brand-800 to-brand-900 my-8"></div>
              <MDXProvider components={components}>{props.children}</MDXProvider>

              {EDIT_BUTTON_EXCLUDE_LIST.includes(router.route) ? (
                <></>
              ) : (
                <div className="mt-16 not-prose">
                  <div>
                    <Link
                      href={`https://github.com/supabase/supabase/edit/master/apps/docs/pages${router.asPath}.mdx`}
                      passHref
                    >
                      <a className="text-sm transition flex items-center gap-1 text-scale-1000 hover:text-scale-1200">
                        Edit this page on GitHub <IconExternalLink size={14} strokeWidth={1.5} />
                      </a>
                    </Link>
                  </div>
                </div>
              )}
            </article>
          </div>
          {!props.hideToc && hasTableOfContents && !props.meta?.hide_table_of_contents && (
            <div
              className={[
                'col-span-3',
                'border-scale-400 dark:bg-scale-200 table-of-contents-height',
                'thin-scrollbar overflow-y-auto sticky hidden md:block md:col-span-3 px-2',
                'transition-all ease-out',
                'duration-100',
              ].join(' ')}
            >
              <div className="border-l">
                <span className="block font-mono text-xs uppercase text-scale-1200 px-5 mb-6">
                  On this page
                </span>
                <GuidesTableOfContents list={tocList} />
              </div>
            </div>
          )}
        </div>
      </LayoutMainContent>
    </>
  )
}

export default Layout<|MERGE_RESOLUTION|>--- conflicted
+++ resolved
@@ -106,10 +106,7 @@
           },
         }}
       />
-<<<<<<< HEAD
       <LayoutMainContent className="pb-0">
-        <div className={['grid grid-cols-12 relative gap-4'].join(' ')}>
-=======
       <div className={['grid grid-cols-12 relative gap-4'].join(' ')}>
         <div
           className={[
@@ -154,7 +151,6 @@
           </article>
         </div>
         {!props.hideToc && hasTableOfContents && !props.meta?.hide_table_of_contents && (
->>>>>>> 88082dd7
           <div
             className={[
               'relative',

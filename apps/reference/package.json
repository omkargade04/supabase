{
  "name": "reference-docs",
  "version": "0.0.0",
  "private": true,
  "scripts": {
    "dev": "npm run docusaurus",
    "start": "npm run docusaurus",
    "docusaurus": "docusaurus start --port 3010",
    "swizzle": "docusaurus swizzle",
    "build": "docusaurus build",
    "build:vercel": "docusaurus build --out-dir build/docs",
    "deploy": "docusaurus deploy",
    "clear": "docusaurus clear",
    "serve": "docusaurus serve",
    "prettier": "prettier --write \"./**/*.{ts,tsx,md,js,jsx,json}\"",
    "cli:version": "docusaurus docs:version:_cli",
    "gotrue:version": "docusaurus docs:version:_gotrue",
    "storage:version": "docusaurus docs:version:_storage",
    "supabase-js:version": "docusaurus docs:version:_supabase_js",
    "supabase-dart:version": "docusaurus docs:version:_supabase_dart"
  },
  "dependencies": {
    "@docusaurus/core": "^2.0.1",
    "@docusaurus/preset-classic": "^2.0.1",
    "@kiwicopple/prism-react-renderer": "github:kiwicopple/prism-react-renderer",
    "@mdx-js/react": "^1.6.22",
    "clsx": "^1.2.1",
<<<<<<< HEAD
    "docusaurus-plugin-sass": "^0.2.2",
=======
    "docusaurus-theme-search-typesense": "^0.5.3",
>>>>>>> d8018f7a
    "prism-react-renderer": "^1.3.5",
    "react": "^17.0.2",
    "react-dom": "^17.0.2",
    "sass": "^1.54.4"
  },
  "devDependencies": {
    "@docusaurus/module-type-aliases": "2.0.0-rc.1"
  },
  "prettier": {
    "semi": false,
    "singleQuote": true
  },
  "browserslist": {
    "production": [
      ">0.5%",
      "not dead",
      "not op_mini all"
    ],
    "development": [
      "last 1 chrome version",
      "last 1 firefox version",
      "last 1 safari version"
    ]
  },
  "engines": {
    "node": ">=16.14"
  }
}<|MERGE_RESOLUTION|>--- conflicted
+++ resolved
@@ -25,11 +25,8 @@
     "@kiwicopple/prism-react-renderer": "github:kiwicopple/prism-react-renderer",
     "@mdx-js/react": "^1.6.22",
     "clsx": "^1.2.1",
-<<<<<<< HEAD
     "docusaurus-plugin-sass": "^0.2.2",
-=======
     "docusaurus-theme-search-typesense": "^0.5.3",
->>>>>>> d8018f7a
     "prism-react-renderer": "^1.3.5",
     "react": "^17.0.2",
     "react-dom": "^17.0.2",

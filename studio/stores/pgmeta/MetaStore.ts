--- conflicted
+++ resolved
@@ -163,28 +163,6 @@
   baseUrl: string
   headers: { [prop: string]: any }
 
-<<<<<<< HEAD
-=======
-  // [Joshen] I'm going to treat this as a list of system schemas
-  excludedSchemas = [
-    'auth',
-    'extensions',
-    'information_schema',
-    'net',
-    'pgsodium',
-    'pgsodium_masks',
-    'pgbouncer',
-    'pgtle',
-    'realtime',
-    'storage',
-    'supabase_functions',
-    'supabase_migrations',
-    'vault',
-    'graphql',
-    'graphql_public',
-  ]
-
->>>>>>> 013fb847
   constructor(rootStore: IRootStore, options: { projectRef: string; connectionString?: string }) {
     const { projectRef, connectionString } = options
     this.rootStore = rootStore

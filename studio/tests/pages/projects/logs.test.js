--- conflicted
+++ resolved
@@ -225,7 +225,6 @@
     () => {
       expect(get).toHaveBeenCalledWith(expect.stringContaining('where'))
       expect(get).toHaveBeenCalledWith(expect.stringContaining('metadata.field'))
-<<<<<<< HEAD
 
       // updates router query params
       expect(router.push).toHaveBeenCalledWith(
@@ -236,10 +235,9 @@
           }),
         })
       )
-=======
+      
       // should ignore search bar value
       expect(get).not.toHaveBeenCalledWith(expect.stringContaining('search_value'))
->>>>>>> 4137915f
     },
     { timeout: 1000 }
   )

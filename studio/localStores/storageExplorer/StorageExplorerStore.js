import { createContext, useContext } from 'react'
import { makeAutoObservable } from 'mobx'
import {
  find,
  compact,
  isEqual,
  isNull,
  isNil,
  isUndefined,
  has,
  some,
  chunk,
  get,
  uniq,
} from 'lodash'
import toast from 'react-hot-toast'
import { createClient } from '@supabase/supabase-js'

import {
  STORAGE_VIEWS,
  STORAGE_ROW_TYPES,
  STORAGE_ROW_STATUS,
  STORAGE_SORT_BY,
} from 'components/to-be-cleaned/Storage/Storage.constants.ts'
import { copyToClipboard } from 'lib/helpers'

/**
 * This is a preferred method rather than React Context and useStorageExplorerStore().
 * If we can switch to this method, we can remove the implementation below, and we don't need compose() within the react components
 */
let store = null
export function useStorageStore() {
  if (store === null) store = new StorageExplorerStore(null)
  return store
}

/**
 * Deprecated - it's preferable to use the useStorageStore() function above
 */
export const StorageExplorerContext = createContext(null)
export const useStorageExplorerStore = () => {
  return useContext(StorageExplorerContext)
}

const LIMIT = 200
const OFFSET = 0
const DEFAULT_EXPIRY = 10 * 365 * 24 * 60 * 60 // in seconds, default to 1 year
const PREVIEW_SIZE_LIMIT = 10000000 // 10MB
const BATCH_SIZE = 10
const EMPTY_FOLDER_PLACEHOLDER_FILE_NAME = '.emptyFolderPlaceholder'

class StorageExplorerStore {
  projectRef = ''
  loaded = false
  view = STORAGE_VIEWS.COLUMNS
  sortBy = STORAGE_SORT_BY.NAME
  sortByOrder = 'asc'
  buckets = []
  selectedBucket = {}
  selectedBucketToEdit = {}
  columns = []
  openedFolders = []
  selectedItems = []
  selectedItemsToDelete = []
  selectedItemsToMove = []
  selectedFilePreview = {}

  DEFAULT_OPTIONS = {
    limit: LIMIT,
    offset: OFFSET,
    sortBy: { column: this.sortBy, order: this.sortByOrder },
  }

  /* Supabase client */
  supabaseClient = null

  /* FE to toggle page level modals */
  showCreateBucketModal = false
  showDeleteBucketModal = false
  showToggleBucketPublicModal = false

  /* FE Cacheing for file previews */
  filePreviewCache = []

  /* For file uploads, from 0 to 1 */
  uploadProgress = 0

  /* Controllers to abort API calls */
  abortController = null

  constructor(projectRef) {
    makeAutoObservable(this, { supabaseClient: false })
    this.projectRef = projectRef
    this.abortController = new AbortController()
  }

  initStore(projectRef, url, serviceKey) {
    this.projectRef = projectRef
    this.initializeSupabaseClient(serviceKey, url)
  }

  /* Methods which are commonly used + For better readability */

  initializeSupabaseClient = (serviceKey, serviceEndpoint) => {
    this.supabaseClient = createClient(`https://${serviceEndpoint}`, serviceKey, {
      localStorage: {
        getItem: (key) => {
          return undefined
        },
        setItem: (key, value) => {},
        removeItem: (key) => {},
      },
    })
  }

  updateFileInPreviewCache = (fileCache) => {
    const updatedFilePreviewCache = this.filePreviewCache.map((file) => {
      if (file.id === fileCache.id) return fileCache
      return file
    })
    this.filePreviewCache = updatedFilePreviewCache
  }

  addFileToPreviewCache = (fileCache) => {
    const updatedFilePreviewCache = this.filePreviewCache.concat([fileCache])
    this.filePreviewCache = updatedFilePreviewCache
  }

  clearFilePreviewCache = () => {
    this.filePreviewCache = []
  }

  getLocalStorageKey = () => {
    return `supabase-storage-${this.projectRef}`
  }

  getLatestColumnIndex = () => {
    return this.columns.length - 1
  }

  getCurrentlySelectedBucket = () => {
    return this.columns.length > 1 ? this.columns[1] : null
  }

  // Probably refactor this to ignore bucket by default
  getPathAlongOpenedFolders = (includeBucket = true) => {
    if (includeBucket) {
      return this.openedFolders.length > 0
        ? `${this.selectedBucket.name}/${this.openedFolders.map((folder) => folder.name).join('/')}`
        : this.selectedBucket.name
    }
    return this.openedFolders.map((folder) => folder.name).join('/')
  }

  abortApiCalls = () => {
    this.abortController.abort()
    this.abortController = new AbortController()
  }

  get currentBucketName() {
    return this.selectedBucket.name
  }

  /* UI specific methods */

  setLoaded = (val) => {
    this.loaded = val
  }

  openCreateBucketModal = () => {
    this.showCreateBucketModal = true
  }

  closeCreateBucketModal = () => {
    this.showCreateBucketModal = false
  }

  openDeleteBucketModal = (bucket) => {
    this.selectedBucketToEdit = bucket
    this.showDeleteBucketModal = true
  }

  closeDeleteBucketModal = () => {
    this.showDeleteBucketModal = false
  }

  openToggleBucketPublicModal = (bucket) => {
    this.selectedBucketToEdit = bucket
    this.showToggleBucketPublicModal = true
  }

  closeToggleBucketPublicModal = () => {
    this.showToggleBucketPublicModal = false
  }

  setSelectedBucket = (bucket) => {
    this.selectedBucket = bucket
    this.clearOpenedFolders()
    this.closeFilePreview()
    this.clearSelectedItems()
  }

  setView = (view) => {
    this.view = view
    this.closeFilePreview()
    this.updateExplorerPreferences()
  }

  setSortBy = async (sortBy) => {
    this.sortBy = sortBy
    this.closeFilePreview()
    this.updateExplorerPreferences()
    await this.refetchAllOpenedFolders()
  }

  setSortByOrder = async (sortByOrder) => {
    this.sortByOrder = sortByOrder
    this.closeFilePreview()
    this.updateExplorerPreferences()
    await this.refetchAllOpenedFolders()
  }

  clearColumns = () => {
    this.columns = []
  }

  pushColumnAtIndex = (column, index) => {
    this.columns = this.columns.slice(0, index + 1).concat([column])
  }

  popColumn = () => {
    this.abortApiCalls()
    this.columns = this.columns.slice(0, this.getLatestColumnIndex())
  }

  popColumnAtIndex = (index) => {
    this.columns = this.columns.slice(0, index + 1)
  }

  setColumnIsLoadingMore = (index, isLoadingMoreItems = true) => {
    this.columns = this.columns.map((col, idx) => {
      return idx === index ? { ...col, isLoadingMoreItems } : col
    })
  }

  pushOpenedFolderAtIndex = (folder, index) => {
    this.openedFolders = this.openedFolders.slice(0, index).concat(folder)
  }

  popOpenedFolders = () => {
    this.openedFolders = this.openedFolders.slice(0, this.openedFolders.length - 1)
  }

  popOpenedFoldersAtIndex = (index) => {
    this.openedFolders = this.openedFolders.slice(0, index + 1)
  }

  clearOpenedFolders = () => {
    this.openedFolders = []
  }

  setSelectedItems = (items) => {
    this.selectedItems = items
  }

  clearSelectedItems = () => {
    this.selectedItems = []
  }

  setSelectedItemsToDelete = (items) => {
    this.selectedItemsToDelete = items
  }

  clearSelectedItemsToDelete = () => {
    this.selectedItemsToDelete = []
  }

  setSelectedItemsToMove = (items) => {
    this.selectedItemsToMove = items
  }

  clearSelectedItemsToMove = () => {
    this.selectedItemsToMove = []
  }

  addNewFolderPlaceholder = (columnIndex) => {
    const isPrepend = true
    const folderName = 'Untitled folder'
    const folderType = STORAGE_ROW_TYPES.FOLDER
    const columnIdx = columnIndex === -1 ? this.getLatestColumnIndex() : columnIndex
    this.addTempRow(folderType, folderName, STORAGE_ROW_STATUS.EDITING, columnIdx, {}, isPrepend)
  }

  addNewFolder = async (folderName, columnIndex) => {
    const autofix = false
    const formattedName = this.sanitizeNameForDuplicateInColumn(folderName, autofix, columnIndex)

    if (isNull(formattedName)) {
      return
    }
    /**
     * todo: move this to a util file, as renameFolder() uses same logic
     */
    if (formattedName.includes('/') || formattedName.includes('\\')) {
      return toast.error('Folder names should not have forward or back slashes.')
    }
    if (formattedName.length === 0) {
      return this.removeTempRows(columnIndex)
    }

    this.updateFolderAfterEdit(formattedName, columnIndex)

    const emptyPlaceholderFile = `${formattedName}/${EMPTY_FOLDER_PLACEHOLDER_FILE_NAME}`
    const pathToFolder = this.openedFolders
      .slice(0, columnIndex)
      .map((folder) => folder.name)
      .join('/')
    const formattedPathToEmptyPlaceholderFile =
      pathToFolder.length > 0 ? `${pathToFolder}/${emptyPlaceholderFile}` : emptyPlaceholderFile

    await this.supabaseClient.storage
      .from(this.selectedBucket.name)
      .upload(formattedPathToEmptyPlaceholderFile, new File([], EMPTY_FOLDER_PLACEHOLDER_FILE_NAME))

    if (pathToFolder.length > 0) {
      await this.supabaseClient.storage
        .from(this.selectedBucket.name)
        .remove([`${pathToFolder}/${EMPTY_FOLDER_PLACEHOLDER_FILE_NAME}`])
    }
  }

  setFilePreview = async (file) => {
    const size = file.metadata?.size
    const mimeType = file.metadata?.mimetype
    if (mimeType && size && this.selectedFilePreview.id !== file.id) {
      // Skip fetching of file preview if file is too big
      if (size > PREVIEW_SIZE_LIMIT) {
        this.selectedFilePreview = { ...file, previewUrl: 'skipped' }
        return
      }

      // Either retrieve file preview from FE cache or retrieve signed url
      this.selectedFilePreview = { ...file, previewUrl: 'loading' }
      const cachedPreview = find(this.filePreviewCache, { id: file.id })

      const fetchedAt = get(cachedPreview, ['fetchedAt'], null)
      const expiresIn = get(cachedPreview, ['expiresIn'], null)
      const existsInCache = !isNull(fetchedAt) && !isNull(expiresIn)
      const isExpired = existsInCache ? fetchedAt + expiresIn * 1000 < Date.now() : true

      if (!isExpired) {
        this.selectedFilePreview = { ...file, previewUrl: cachedPreview.url }
      } else {
        const previewUrl = await this.fetchFilePreview(file.name)
        const formattedPreviewUrl = this.selectedBucket.public
          ? `${previewUrl}?t=${new Date().toISOString()}`
          : previewUrl
        this.selectedFilePreview = { ...file, previewUrl: formattedPreviewUrl }

        const fileCache = {
          id: file.id,
          url: previewUrl,
          expiresIn: DEFAULT_EXPIRY,
          fetchedAt: Date.now(),
        }
        if (!existsInCache) {
          this.addFileToPreviewCache(fileCache)
        } else {
          this.updateFileInPreviewCache(fileCache)
        }
      }
    } else {
      this.selectedFilePreview = { ...file, previewUrl: null }
    }
  }

  closeFilePreview = () => {
    this.selectedFilePreview = {}
  }

  copyFileURLToClipboard = async (file) => {
    const filePreview = find(this.filePreviewCache, { id: file.id })
    if (filePreview) {
      // Already generated signed URL
      copyToClipboard(filePreview.url, () => {
        toast(`Copied URL for ${file.name} to clipboard.`)
      })
    } else {
      // Need to generate signed URL, and might as well save it to cache as well
      const signedUrl = await this.fetchFilePreview(file.name)
      let formattedUrl = new URL(signedUrl)
      formattedUrl.searchParams.set('t', new Date().toISOString())

      copyToClipboard(formattedUrl.toString(), () => {
        toast(`Copied URL for ${file.name} to clipboard.`)
      })
      const fileCache = {
        id: file.id,
        url: formattedUrl.toString(),
        expiresIn: DEFAULT_EXPIRY,
        fetchedAt: Date.now(),
      }
      this.addFileToPreviewCache(fileCache)
    }
  }

  /* Methods that involve the storage client library */
  /* Bucket CRUD */

  createBucket = async (bucketName, isPublic = false) => {
    if (isNil(this.supabaseClient)) {
      return toast.error('Failed to initialize supabase client, try refreshing your browser.')
    }

    const { error } = await this.supabaseClient.storage.createBucket(bucketName, {
      public: isPublic,
    })
    if (error) {
      toast.error(error.message)
      return this.closeCreateBucketModal()
    }

    await this.fetchBuckets()
    this.closeCreateBucketModal()
  }

  openBucket = async (bucket) => {
    const { id, name } = bucket
    const columnIndex = -1
    if (!isEqual(this.selectedBucket, bucket)) {
      this.setSelectedBucket(bucket)
      await this.fetchFolderContents(id, name, columnIndex)
    }
  }

  fetchBuckets = async () => {
    const { data: buckets, error } = await this.supabaseClient.storage.listBuckets()
    if (error) return toast(error.message)

    const formattedBuckets = buckets.map((bucket) => {
      return { ...bucket, type: STORAGE_ROW_TYPES.BUCKET, status: STORAGE_ROW_STATUS.READY }
    })
    this.buckets = formattedBuckets
    return formattedBuckets
  }

  deleteBucket = async (bucket) => {
    // Deleting a bucket requires the bucket to be empty first
    // hence delete bucket and empty bucket are coupled tightly here
    const { id, name: bucketName } = bucket

    const { error: emptyBucketError } = await this.supabaseClient.storage.emptyBucket(id)
    if (emptyBucketError) {
      toast(emptyBucketError.message)
      return false
    }

    const { error: deleteBucketError } = await this.supabaseClient.storage.deleteBucket(id)
    if (deleteBucketError) {
      toast(deleteBucketError.message)
      return false
    }

    await this.fetchBuckets()
    if (bucketName === this.selectedBucket.name) {
      this.setSelectedBucket({})
      this.clearColumns()
      this.clearOpenedFolders()
    }
    this.clearSelectedItemsToDelete()
    this.closeDeleteBucketModal()
    return true
  }

  toggleBucketPublic = async (bucket) => {
    const { name: bucketName } = bucket

    const { data, error } = await this.supabaseClient.storage.updateBucket(bucketName, {
      public: !bucket.public,
    })
    if (error) {
      toast(error.message)
      return this.closeToggleBucketPublicModal()
    }

    await this.fetchBuckets()
    this.clearFilePreviewCache()
    this.closeToggleBucketPublicModal()

    await this.openBucket({ ...bucket, public: !bucket.public })
  }

  /* Files CRUD */

  getFile = async (fileEntry) => {
    try {
      return await new Promise((resolve, reject) => fileEntry.file(resolve, reject))
    } catch (err) {
      console.error('getFile error:', err)
      return undefined
    }
  }

  // https://stackoverflow.com/a/53058574
  getFilesDataTransferItems = async (items) => {
    const toastId = toast.loading('Retrieving items to upload...')
    const files = []
    const queue = []
    for (const item of items) {
      queue.push(item.webkitGetAsEntry())
    }
    while (queue.length > 0) {
      const entry = queue.shift() || {}
      if (entry.isFile) {
        const file = await this.getFile(entry)
        if (!isUndefined(file)) {
          file.path = entry.fullPath.slice(1)
          files.push(file)
        }
      } else if (entry.isDirectory) {
        queue.push(...(await this.readAllDirectoryEntries(entry.createReader())))
      }
    }
    toast.dismiss(toastId)
    return files
  }

  // Get all the entries (files or sub-directories) in a directory
  // by calling readEntries until it returns empty array
  readAllDirectoryEntries = async (directoryReader) => {
    const entries = []
    let readEntries = await this.readEntriesPromise(directoryReader)
    while (readEntries.length > 0) {
      entries.push(...readEntries)
      readEntries = await this.readEntriesPromise(directoryReader)
    }
    return entries
  }

  // Wrap readEntries in a promise to make working with readEntries easier
  // readEntries will return only some of the entries in a directory
  // e.g. Chrome returns at most 100 entries at a time
  readEntriesPromise = async (directoryReader) => {
    try {
      return await new Promise((resolve, reject) => {
        directoryReader.readEntries(resolve, reject)
      })
    } catch (err) {
      console.error('readEntriesPromise error:', err)
    }
  }

  uploadFiles = async (files, columnIndex, isDrop = false) => {
    const t1 = new Date()

    const autofix = true
    // We filter out any folders which are just '#' until we can properly encode such characters in the URL
    const filesToUpload = isDrop
      ? (await this.getFilesDataTransferItems(files)).filter((file) => !file.path.includes('#/'))
      : Array.from(files)
    const derivedColumnIndex = columnIndex === -1 ? this.getLatestColumnIndex() : columnIndex

    // If we're uploading a folder which name already exists in the same folder that we're uploading to
    // We sanitize the folder name and let all file uploads through. (This is only via drag drop)
    const topLevelFolders = get(this.columns, [derivedColumnIndex, 'items'], [])
      .filter((item) => !item.id)
      .map((item) => item.name)
    const formattedFilesToUpload = filesToUpload.map((file) => {
      // If the files are from clicking "Upload button", just take them as they are since users cannot
      // upload folders from clicking that button, only via drag drop
      if (!file.path) return file

      const path = file.path.split('/')
      const topLevelFolder = path.length > 1 ? path[0] : null
      if (topLevelFolders.includes(topLevelFolder)) {
        const newTopLevelFolder = this.sanitizeNameForDuplicateInColumn(
          topLevelFolder,
          autofix,
          columnIndex
        )
        path[0] = newTopLevelFolder
        file.path = path.join('/')
      }
      return file
    })

    const uploadedTopLevelFolders = []
    this.uploadProgress = 0
    let numberOfFilesToUpload = formattedFilesToUpload.length
    let numberOfFilesUploadedSuccess = 0
    let numberOfFilesUploadedFail = 0

    const pathToFile = this.openedFolders
      .slice(0, derivedColumnIndex)
      .map((folder) => folder.name)
      .join('/')

    const toastId = toast.loading(
      `Uploading ${formattedFilesToUpload.length} file${
        formattedFilesToUpload.length > 1 ? 's' : ''
      }...`
    )

    // Upload files in batches
    const promises = formattedFilesToUpload.map((file) => {
      const fileOptions = { cacheControl: 3600 }
      const metadata = { mimetype: file.type, size: file.size }

      const isWithinFolder = get(file, ['path'], '').split('/').length > 1
      const fileName = !isWithinFolder
        ? this.sanitizeNameForDuplicateInColumn(file.name, autofix)
        : file.name
      const formattedFileName = has(file, ['path']) && isWithinFolder ? file.path : fileName
      const formattedPathToFile =
        pathToFile.length > 0 ? `${pathToFile}/${formattedFileName}` : formattedFileName

      if (isWithinFolder) {
        const topLevelFolder = file.path.split('/')[0]
        if (!uploadedTopLevelFolders.includes(topLevelFolder)) {
          this.addTempRow(
            STORAGE_ROW_TYPES.FOLDER,
            topLevelFolder,
            STORAGE_ROW_STATUS.LOADING,
            derivedColumnIndex,
            metadata
          )
          uploadedTopLevelFolders.push(topLevelFolder)
        }
      } else {
        this.addTempRow(
          STORAGE_ROW_TYPES.FILE,
          fileName,
          STORAGE_ROW_STATUS.LOADING,
          derivedColumnIndex,
          metadata
        )
      }

      return () => {
        return new Promise(async (resolve) => {
          const { error } = await this.supabaseClient.storage
            .from(this.selectedBucket.name)
            .upload(formattedPathToFile, file, fileOptions)

          this.uploadProgress = this.uploadProgress + 1 / formattedFilesToUpload.length

          if (error) {
            numberOfFilesUploadedFail += 1
            toast.error(`Failed to upload ${file.name}: ${error.message}`)
            resolve()
          } else {
            numberOfFilesUploadedSuccess += 1
            resolve()
          }
        })
      }
    })

    // For file uploads specifically, we have to lower the batch size for now as the client side
    // is just unable to handle such volumes of transfer
    // [Joshen] I realised this can be simplified with just a vanilla for loop, no need for reduce
    // Just take note, but if it's working fine, then it's okay
    const batchedPromises = chunk(promises, 10)
    try {
      await batchedPromises.reduce(async (previousPromise, nextBatch) => {
        await previousPromise
        await Promise.allSettled(nextBatch.map((batch) => batch()))
        toast.loading(
          `Uploading ${formattedFilesToUpload.length} file${
            formattedFilesToUpload.length > 1 ? 's' : ''
          }... (${(this.uploadProgress * 100).toFixed(2)}%)`,
          { id: toastId }
        )
      }, Promise.resolve())

      if (numberOfFilesUploadedSuccess > 0) {
        await this.supabaseClient.storage
          .from(this.selectedBucket.name)
          .remove([`${pathToFile}/${EMPTY_FOLDER_PLACEHOLDER_FILE_NAME}`])
      }

      await this.refetchAllOpenedFolders()

      if (numberOfFilesToUpload === 0) {
        toast.dismiss(toastId)
      } else if (numberOfFilesUploadedFail === numberOfFilesToUpload) {
        toast.error(
          `Failed to upload ${numberOfFilesToUpload} file${numberOfFilesToUpload > 1 ? 's' : ''}!`,
          { id: toastId }
        )
      } else if (numberOfFilesUploadedSuccess === numberOfFilesToUpload) {
        toast.success(
          `Successfully uploaded ${numberOfFilesToUpload} file${
            numberOfFilesToUpload > 1 ? 's' : ''
          }!`,
          { id: toastId }
        )
      } else {
        toast.success(
          `Successfully uploaded ${numberOfFilesUploadedSuccess} out of ${numberOfFilesToUpload} file${
            numberOfFilesToUpload > 1 ? 's' : ''
          }!`,
          { id: toastId }
        )
      }
    } catch (e) {
      console.error(e)
      toast.error(`Failed to upload files`)
    }
    const t2 = new Date()

    console.log(
      `Total time taken for ${formattedFilesToUpload.length} files: ${(t2 - t1) / 1000} seconds`
    )
  }

  moveFiles = async (newPathToFile) => {
    const newPaths = compact(newPathToFile.split('/'))
    const formattedNewPathToFile = newPaths.join('/')
    let numberOfFilesMovedFail = 0
    this.clearSelectedItems()

    await Promise.all(
      this.selectedItemsToMove.map(async (item) => {
        const pathToFile = this.openedFolders
          .slice(0, item.columnIndex)
          .map((folder) => folder.name)
          .join('/')

        const fromPath = pathToFile.length > 0 ? `${pathToFile}/${item.name}` : item.name
        const toPath =
          newPathToFile.length > 0 ? `${formattedNewPathToFile}/${item.name}` : item.name

        const { error } = await this.supabaseClient.storage
          .from(this.selectedBucket.name)
          .move(fromPath, toPath)

        if (error) {
          numberOfFilesMovedFail += 1
          toast.error(error.message)
        }
      })
    )

    if (numberOfFilesMovedFail === this.selectedItemsToMove.length) {
      toast.error(`Failed to move files`)
    } else {
      toast.success(
        `Successfully moved ${
          this.selectedItemsToMove.length - numberOfFilesMovedFail
        } to ${formattedNewPathToFile}`
      )
    }

    // Clear file preview cache if moved files exist in cache
    const idsOfItemsToMove = this.selectedItemsToMove.map((item) => item.id)
    const updatedFilePreviewCache = this.filePreviewCache.filter(
      (file) => !idsOfItemsToMove.includes(file.id)
    )
    this.filePreviewCache = updatedFilePreviewCache

    await this.refetchAllOpenedFolders()
    this.clearSelectedItemsToMove()
  }

  fetchFilePreview = async (fileName) => {
    const includeBucket = false
    const pathToFile = this.getPathAlongOpenedFolders(includeBucket)
    const formattedPathToFile = pathToFile.length > 0 ? `${pathToFile}/${fileName}` : fileName

    if (this.selectedBucket.public) {
      const { data, error } = await this.supabaseClient.storage
        .from(this.selectedBucket.name)
        .getPublicUrl(formattedPathToFile)

      if (!error) {
        return data.publicURL
      }
    }

    const { data, error } = await this.supabaseClient.storage
      .from(this.selectedBucket.name)
      .createSignedUrl(formattedPathToFile, DEFAULT_EXPIRY)

    if (!error) {
      return data.signedURL
    }

    return null
  }

  deleteFiles = async (files, isDeleteFolder = false) => {
    this.closeFilePreview()

    // If every file has the 'prefix' property, then just construct the prefix
    // directly (from delete folder). Otherwise go by the opened folders.
    const prefixes = !some(files, 'prefix')
      ? files.map((file) => {
          const { name, columnIndex } = file
          const pathToFile = this.openedFolders
            .slice(0, columnIndex)
            .map((folder) => folder.name)
            .join('/')
          this.updateRowStatus(name, STORAGE_ROW_STATUS.LOADING, columnIndex)
          return pathToFile.length > 0 ? `${pathToFile}/${name}` : name
        })
      : files.map((file) => `${file.prefix}/${file.name}`)

    this.clearSelectedItems()

    // batch BATCH_SIZE prefixes per request
    const batches = chunk(prefixes, BATCH_SIZE).map((batch) => () => {
      return this.supabaseClient.storage.from(this.selectedBucket.name).remove(batch)
    })

    // make BATCH_SIZE requests at the same time
    await chunk(batches, BATCH_SIZE).reduce(async (previousPromise, nextBatch) => {
      await previousPromise
      await Promise.all(nextBatch.map((batch) => batch()))
    }, Promise.resolve())

    // Clear file preview cache if deleted files exist in cache
    const idsOfFilesDeleted = files.map((file) => file.id)
    const updatedFilePreviewCache = this.filePreviewCache.filter(
      (file) => !idsOfFilesDeleted.includes(file.id)
    )
    this.filePreviewCache = updatedFilePreviewCache

    if (!isDeleteFolder) {
      // If parent folders are empty, reinstate .emptyFolderPlaceholder to persist them
      const parentFolderPrefixes = uniq(
        prefixes.map((prefix) => {
          const segments = prefix.split('/')
          return segments.slice(0, segments.length - 1).join('/')
        })
      )
      await Promise.all(
        parentFolderPrefixes.map((prefix) => this.validateParentFolderEmpty(prefix))
      )

      toast.success(`Successfully deleted ${prefixes.length} file(s)`)
      await this.refetchAllOpenedFolders()
      this.clearSelectedItemsToDelete()
    }
  }

  downloadSelectedFiles = async () => {
    const showIndividualToast = false
    const toastId = toast(`Retrieving ${this.selectedItems.length} files...`, {
      autoClose: false,
      hideProgressBar: true,
    })

    const res = await Promise.all(
      this.selectedItems.map(async (item) => await this.downloadFile(item, showIndividualToast))
    )

    const numberOfSuccessfullyDownloadedFiles = res.filter((x) => x === true).length
    toast.success(`Downloaded ${numberOfSuccessfullyDownloadedFiles} files`, {
      id: toastId,
    })
  }

  downloadFile = async (file, showToast = true) => {
    let toastId
    const fileName = file.name
    const fileMimeType = get(file, ['metadata', 'mimetype'], null)

    if (showToast) {
      toastId = toast.loading(`Retrieving ${fileName}...`, {
        autoClose: false,
      })
    }

    const pathToFile = this.openedFolders
      .slice(0, file.columnIndex)
      .map((folder) => folder.name)
      .join('/')
    const formattedPathToFile = pathToFile.length > 0 ? `${pathToFile}/${fileName}` : fileName

    const { data, error } = await this.supabaseClient.storage
      .from(this.selectedBucket.name)
      .download(formattedPathToFile)

    if (!error) {
      const blob = data
      const newBlob = new Blob([blob], { type: fileMimeType })
      const blobUrl = window.URL.createObjectURL(newBlob)

      const link = document.createElement('a')
      link.href = blobUrl
      link.setAttribute('download', `${fileName}`)
      document.body.appendChild(link)
      link.click()
      link.parentNode.removeChild(link)
      window.URL.revokeObjectURL(blob)
      if (toastId) {
        toast.success(`Downloading ${fileName}`, {
          id: toastId,
        })
      }
      return true
    } else {
      console.error('Failed to download:', fileName)
      if (toastId) {
        toast.error(`Failed to download ${fileName}`, {
          id: toastId,
        })
      }
      return false
    }
  }

  renameFile = async (file, newName, columnIndex) => {
    const originalName = file.name
    if (originalName === newName) {
      this.updateRowStatus(originalName, STORAGE_ROW_STATUS.READY, columnIndex)
    } else {
      this.updateRowStatus(originalName, STORAGE_ROW_STATUS.LOADING, columnIndex, newName)
      const includeBucket = false
      const pathToFile = this.getPathAlongOpenedFolders(includeBucket)

      const fromPath = pathToFile.length > 0 ? `${pathToFile}/${originalName}` : originalName
      const toPath = pathToFile.length > 0 ? `${pathToFile}/${newName}` : newName
      const { error } = await this.supabaseClient.storage
        .from(this.selectedBucket.name)
        .move(fromPath, toPath)

      if (error) {
        toast.error(error.message)
      }
      await this.refetchAllOpenedFolders()

      // Clear file preview cache if the renamed file exists in the cache
      const updatedFilePreviewCache = this.filePreviewCache.filter(
        (fileCache) => fileCache.id !== file.id
      )
      this.filePreviewCache = updatedFilePreviewCache
    }
  }

  /* Folders CRUD */

  fetchFolderContents = async (folderId, folderName, index, searchString = '') => {
    this.abortApiCalls()

    this.updateRowStatus(folderName, STORAGE_ROW_STATUS.LOADING, index)
    this.pushColumnAtIndex(
      { id: folderId, name: folderName, status: STORAGE_ROW_STATUS.LOADING, items: [] },
      index
    )

    const prefix = this.openedFolders.map((folder) => folder.name).join('/')
    const options = {
      limit: LIMIT,
      offset: OFFSET,
      search: searchString,
      sortBy: { column: this.sortBy, order: this.sortByOrder },
    }
    const parameters = { signal: this.abortController.signal }

    const { data: items, error } = await this.supabaseClient.storage
      .from(this.selectedBucket.name)
      .list(prefix, options, parameters)

    this.updateRowStatus(folderName, STORAGE_ROW_STATUS.READY, index)

    if (!error) {
      const formattedItems = this.formatFolderItems(items)
      this.pushColumnAtIndex(
        {
          id: folderId || folderName,
          name: folderName,
          items: formattedItems,
          hasMoreItems: formattedItems.length === LIMIT,
          isLoadingMoreItems: false,
        },
        index
      )
    }
  }

  fetchMoreFolderContents = async (index, column, searchString = '') => {
    this.setColumnIsLoadingMore(index)

    const prefix = this.openedFolders.map((folder) => folder.name).join('/')
    const options = {
      limit: LIMIT,
      offset: column.items.length,
      search: searchString,
      sortBy: { column: this.sortBy, order: this.sortByOrder },
    }
    const parameters = { signal: this.abortController.signal }

    const { data: items, error } = await this.supabaseClient.storage
      .from(this.selectedBucket.name)
      .list(prefix, options, parameters)

    if (!error) {
      // Add items to column
      const formattedItems = this.formatFolderItems(items)
      this.columns = this.columns.map((col, idx) => {
        if (idx === index) {
          return {
            ...col,
            items: col.items.concat(formattedItems),
            isLoadingMoreItems: false,
            hasMoreItems: items.length === LIMIT,
          }
        }
        return col
      })
    }
  }

  refetchAllOpenedFolders = async () => {
    const paths = this.openedFolders.map((folder) => folder.name)
    await this.fetchFoldersByPath(paths)
  }

  fetchFoldersByPath = async (paths) => {
    const pathsWithEmptyPrefix = [''].concat(paths)

    const foldersItems = await Promise.all(
      pathsWithEmptyPrefix.map(async (path, idx) => {
        const prefix = paths.slice(0, idx).join('/')
        const options = {
          limit: LIMIT,
          offset: OFFSET,
          sortBy: { column: this.sortBy, order: this.sortByOrder },
        }

        const { data: items, error } = await this.supabaseClient.storage
          .from(this.selectedBucket.name)
          .list(prefix, options)

        if (error) {
          console.error('Error at fetchFoldersByPath:', error)
        }

        return items
      })
    )

    const formattedFolders = foldersItems.map((folderItems, idx) => {
      const formattedItems = this.formatFolderItems(folderItems)
      return {
        id: null,
        name: idx === 0 ? this.selectedBucket.name : pathsWithEmptyPrefix[idx],
        items: formattedItems,
        hasMoreItems: formattedItems.length === LIMIT,
        isLoadingMoreItems: false,
      }
    })

    // Package into columns and update this.columns
    this.columns = formattedFolders

    // Update openedFolders as well
    const updatedOpenedFolders = paths.map((path, idx) => {
      const folderInfo = find(formattedFolders[idx].items, { name: path })
      // Folder doesnt exist, FE just scaffolds a "fake" folder
      if (!folderInfo) {
        return {
          id: null,
          name: path,
          type: STORAGE_ROW_TYPES.FOLDER,
          status: STORAGE_ROW_STATUS.READY,
        }
      }
      return folderInfo
    })
    this.openedFolders = updatedOpenedFolders
  }

  // Check parent folder if its empty, if yes, reinstate .emptyFolderPlaceholder
  // Used when deleting folder or deleting files
  validateParentFolderEmpty = async (parentFolderPrefix) => {
    const { data: items, error } = await this.supabaseClient.storage
      .from(this.selectedBucket.name)
      .list(parentFolderPrefix, this.DEFAULT_OPTIONS)
    if (!error && items.length === 0) {
      const prefixToPlaceholder = `${parentFolderPrefix}/${EMPTY_FOLDER_PLACEHOLDER_FILE_NAME}`
      await this.supabaseClient.storage
        .from(this.selectedBucket.name)
        .upload(prefixToPlaceholder, new File([], EMPTY_FOLDER_PLACEHOLDER_FILE_NAME))
    }
  }

  deleteFolder = async (folder) => {
    const isDeleteFolder = true
    const files = await this.getAllItemsAlongFolder(folder)
    await this.deleteFiles(files, isDeleteFolder)

    const parentFolderPrefix = this.openedFolders.map((folder) => folder.name).join('/')
    if (parentFolderPrefix.length > 0) {
      await this.validateParentFolderEmpty(parentFolderPrefix)
    }

    await this.refetchAllOpenedFolders()
    this.clearSelectedItemsToDelete()
    toast.success(`Successfully deleted ${folder.name}`)
  }

  renameFolder = async (folder, newName, columnIndex) => {
    const originalName = folder.name

    /**
     * Catch any folder names that contain slash or backslash
     *
     * this is because slashes are used to denote
     * children/parent relationships in bucket
     *
     * todo: move this to a util file, as createFolder() uses same logic
     */
    if (newName.includes('/') || newName.includes('\\')) {
      return toast.error('Folder names should not have forward or back slashes.')
    }

    if (originalName === newName) {
      this.updateRowStatus(originalName, STORAGE_ROW_STATUS.READY, columnIndex)
    } else {
      this.updateRowStatus(originalName, STORAGE_ROW_STATUS.LOADING, columnIndex, newName)
      const files = await this.getAllItemsAlongFolder(folder)

      let hasErrors = false
      // Make this batched promises into a reusable function for storage, i think this will be super helpful
      const promises = files.map((file) => {
        const fromPath = `${file.prefix}/${file.name}`
        const pathSegments = fromPath.split('/')
        const toPath = pathSegments
          .slice(0, columnIndex)
          .concat(newName)
          .concat(pathSegments.slice(columnIndex + 1))
          .join('/')
        return () => {
          return new Promise(async (resolve) => {
            const { error } = await this.supabaseClient.storage
              .from(this.selectedBucket.name)
              .move(fromPath, toPath)
              if (error) {
                hasErrors = true
                toast.error(`Failed to move ${fromPath} to the new folder`)
              }
            resolve()
          })
        }
      })

      const batchedPromises = chunk(promises, BATCH_SIZE)
      // [Joshen] I realised this can be simplified with just a vanilla for loop, no need for reduce
      // Just take note, but if it's working fine, then it's okay
      try {
        await batchedPromises.reduce(async (previousPromise, nextBatch) => {
          await previousPromise
          await Promise.all(nextBatch.map((batch) => batch()))
        }, Promise.resolve())

        if (!hasErrors) {
          toast.success(`Successfully renamed folder to ${newName}`)
        } else {
          toast.error(`Renamed folder to ${newName} with some errors`)
        }
        await this.refetchAllOpenedFolders()

        // Clear file preview cache if the moved file exists in the cache
        const fileIds = files.map((file) => file.id)
        const updatedFilePreviewCache = this.filePreviewCache.filter(
          (fileCache) => !fileIds.includes(fileCache.id)
        )
        this.filePreviewCache = updatedFilePreviewCache
      } catch (e) {
        toast.error(`Failed to rename folder to ${newName}`)
      }
    }
  }

  /*
    Recursively returns a list of items along every directory within the specified base folder
    Each item has an extra property 'prefix' which has the prefix that leads to the item
    Used specifically for any operation that deals with every file along the folder
    e.g Delete folder, rename folder
  */
  getAllItemsAlongFolder = async (folder) => {
    const items = []

    let formattedPathToFolder = ''
    const { name, columnIndex, prefix } = folder

    if (isUndefined(prefix)) {
      const pathToFolder = this.openedFolders
        .slice(0, columnIndex)
        .map((folder) => folder.name)
        .join('/')
      formattedPathToFolder = pathToFolder.length > 0 ? `${pathToFolder}/${name}` : name
    } else {
      formattedPathToFolder = `${prefix}/${name}`
    }

<<<<<<< HEAD
    const options = {
      limit: LIMIT,
      offset: OFFSET,
      sortBy: { column: this.sortBy, order: this.sortByOrder },
    }
    const { data: folderContents } = await this.supabaseClient.storage
      .from(this.selectedBucket.name)
      .list(formattedPathToFolder, options)
=======
    const options = { limit: LIMIT, offset: OFFSET, sortBy: { column: this.sortBy, order: this.sortByOrder } }
    let folderContents = []

      for (;;) {
        const { data } = await this.supabaseClient.storage
          .from(this.selectedBucket.name)
          .list(formattedPathToFolder, options)
        folderContents = folderContents.concat(data)
        options.offset += options.limit
        if (data.length < options.limit) {
          break
        }
      }
>>>>>>> 491ed38c

    const subfolders = folderContents?.filter((item) => isNull(item.id)) ?? []
    const folderItems = folderContents?.filter((item) => !isNull(item.id)) ?? []

    folderItems.forEach((item) => items.push({ ...item, prefix: formattedPathToFolder }))

    const subFolderContents = await Promise.all(
      subfolders.map((folder) =>
        this.getAllItemsAlongFolder({ ...folder, prefix: formattedPathToFolder })
      )
    )
    subFolderContents.map((subfolderContent) => {
      subfolderContent.map((item) => items.push(item))
    })

    return items
  }

  /* UI Helper functions */

  sanitizeNameForDuplicateInColumn = (
    name,
    autofix = false,
    columnIndex = this.getLatestColumnIndex()
  ) => {
    const currentColumn = this.columns[columnIndex]
    const currentColumnItems = currentColumn.items.filter(
      (item) => item.status !== STORAGE_ROW_STATUS.EDITING
    )
    const hasSameNameInColumn = currentColumnItems.filter((item) => item.name === name).length > 0

    if (hasSameNameInColumn) {
      if (autofix) {
        const [fileName, fileExt] = name.split('.')
        const dupeNameRegex = new RegExp(
          `${fileName} \\([-0-9]+\\)${fileExt ? '.' + fileExt : ''}$`
        )
        const itemsWithSameNameInColumn = currentColumnItems.filter((item) =>
          item.name.match(dupeNameRegex)
        )

        const updatedFileName = fileName + ` (${itemsWithSameNameInColumn.length + 1})`
        return fileExt ? `${updatedFileName}.${fileExt}` : updatedFileName
      } else {
        toast(
          `The name ${name} already exists in the current directory. Please use a different name.`
        )
        return null
      }
    }

    return name
  }

  formatFolderItems = (items = []) => {
    const formattedItems =
      items
        ?.filter((item) => item.name !== EMPTY_FOLDER_PLACEHOLDER_FILE_NAME)
        .map((item) => {
          const itemObj = {
            ...item,
            type: item.id ? STORAGE_ROW_TYPES.FILE : STORAGE_ROW_TYPES.FOLDER,
            status: STORAGE_ROW_STATUS.READY,
          }
          return itemObj
        }) ?? []
    return formattedItems
  }

  addTempRow = (type, name, status, columnIndex, metadata = {}, isPrepend = false) => {
    const updatedColumns = this.columns.map((column, idx) => {
      if (idx === columnIndex) {
        const tempRow = { type, name, status, metadata }
        const updatedItems = isPrepend
          ? [tempRow].concat(column.items)
          : column.items.concat([tempRow])
        return { ...column, items: updatedItems }
      }
      return column
    })
    this.columns = updatedColumns
  }

  removeTempRows = (columnIndex) => {
    const updatedColumns = this.columns.map((column, idx) => {
      if (idx === columnIndex) {
        const updatedItems = column.items.filter((item) => has(item, 'id'))
        return { ...column, items: updatedItems }
      }
      return column
    })
    this.columns = updatedColumns
  }

  setSelectedItemToRename = (file) => {
    this.updateRowStatus(file.name, STORAGE_ROW_STATUS.EDITING, file.columnIndex)
  }

  updateRowStatus = (
    name,
    status,
    columnIndex = this.getLatestColumnIndex(),
    updatedName = null
  ) => {
    const updatedColumns = this.columns.map((column, idx) => {
      if (idx === columnIndex) {
        const updatedColumnItems = column.items.map((item) => {
          if (item.name === name) {
            return {
              ...item,
              status,
              ...(updatedName && { name: updatedName }),
            }
          }
          return item
        })
        return { ...column, items: updatedColumnItems }
      }
      return column
    })
    this.columns = updatedColumns
  }

  updateFolderAfterEdit = (
    folderName,
    columnIndex = this.getLatestColumnIndex(),
    status = STORAGE_ROW_STATUS.READY
  ) => {
    const updatedColumns = this.columns.map((column, idx) => {
      if (idx === columnIndex) {
        const updatedItems = column.items.map((item) => {
          if (item.status === STORAGE_ROW_STATUS.EDITING) {
            const currentTime = new Date().toISOString()
            return {
              ...item,
              status,
              name: folderName,
              createdAt: currentTime,
              lastAccessedAt: currentTime,
              updatedAt: currentTime,
              metadata: null,
              id: null,
            }
          }
          return item
        })
        return { ...column, items: updatedItems }
      }
      return column
    })
    this.columns = updatedColumns
  }

  /* User Preferences */

  updateExplorerPreferences = () => {
    const localStorageKey = this.getLocalStorageKey()
    const preferences = {
      view: this.view,
      sortBy: this.sortBy,
      sortByOrder: this.sortByOrder,
    }
    localStorage.setItem(localStorageKey, JSON.stringify(preferences))
    return preferences
  }

  loadExplorerPreferences = () => {
    const localStorageKey = this.getLocalStorageKey()
    const preferences = localStorage.getItem(localStorageKey)
    if (preferences) {
      const { view, sortBy, sortByOrder } = JSON.parse(preferences)
      this.view = view
      this.sortBy = sortBy
      this.sortByOrder = sortByOrder
    } else {
      const { view, sortBy, sortByOrder } = this.updateExplorerPreferences()
      this.view = view
      this.sortBy = sortBy
      this.sortByOrder = sortByOrder
    }
  }
}

export default StorageExplorerStore<|MERGE_RESOLUTION|>--- conflicted
+++ resolved
@@ -1138,10 +1138,10 @@
             const { error } = await this.supabaseClient.storage
               .from(this.selectedBucket.name)
               .move(fromPath, toPath)
-              if (error) {
-                hasErrors = true
-                toast.error(`Failed to move ${fromPath} to the new folder`)
-              }
+            if (error) {
+              hasErrors = true
+              toast.error(`Failed to move ${fromPath} to the new folder`)
+            }
             resolve()
           })
         }
@@ -1197,30 +1197,23 @@
       formattedPathToFolder = `${prefix}/${name}`
     }
 
-<<<<<<< HEAD
     const options = {
       limit: LIMIT,
       offset: OFFSET,
       sortBy: { column: this.sortBy, order: this.sortByOrder },
     }
-    const { data: folderContents } = await this.supabaseClient.storage
-      .from(this.selectedBucket.name)
-      .list(formattedPathToFolder, options)
-=======
-    const options = { limit: LIMIT, offset: OFFSET, sortBy: { column: this.sortBy, order: this.sortByOrder } }
     let folderContents = []
 
-      for (;;) {
-        const { data } = await this.supabaseClient.storage
-          .from(this.selectedBucket.name)
-          .list(formattedPathToFolder, options)
-        folderContents = folderContents.concat(data)
-        options.offset += options.limit
-        if (data.length < options.limit) {
-          break
-        }
-      }
->>>>>>> 491ed38c
+    for (;;) {
+      const { data } = await this.supabaseClient.storage
+        .from(this.selectedBucket.name)
+        .list(formattedPathToFolder, options)
+      folderContents = folderContents.concat(data)
+      options.offset += options.limit
+      if (data.length < options.limit) {
+        break
+      }
+    }
 
     const subfolders = folderContents?.filter((item) => isNull(item.id)) ?? []
     const folderItems = folderContents?.filter((item) => !isNull(item.id)) ?? []

--- conflicted
+++ resolved
@@ -235,10 +235,6 @@
                     }
                   />
                   <InputNumber
-<<<<<<< HEAD
-=======
-                    name="SMTP_MAX_FREQUENCY"
->>>>>>> 7646fdb1
                     id="SMTP_MAX_FREQUENCY"
                     name="SMTP_MAX_FREQUENCY"
                     label="Minimum interval between emails being sent"

--- conflicted
+++ resolved
@@ -2,6 +2,7 @@
 import { QueryKey, useQueryClient } from '@tanstack/react-query'
 import { isEmpty, isUndefined, noop } from 'lodash'
 import { useState } from 'react'
+import { Modal } from 'ui'
 
 import { Dictionary } from 'components/grid'
 import { useProjectContext } from 'components/layouts/ProjectLayout/ProjectContext'
@@ -13,7 +14,6 @@
 import { tableKeys } from 'data/tables/keys'
 import { useStore, useUrlState } from 'hooks'
 import { useTableEditorStateSnapshot } from 'state/table-editor'
-import { Modal } from 'ui'
 import { ColumnEditor, RowEditor, SpreadsheetImport, TableEditor } from '.'
 import ForeignRowSelector from './RowEditor/ForeignRowSelector/ForeignRowSelector'
 import JsonEdit from './RowEditor/JsonEditor/JsonEditor'
@@ -26,11 +26,7 @@
 import { ImportContent } from './TableEditor/TableEditor.types'
 
 export interface SidePanelEditorProps {
-<<<<<<< HEAD
   editable?: boolean
-  selectedSchema: string
-=======
->>>>>>> fdaf8a29
   selectedTable?: PostgresTable
   onRowCreated?: (row: Dictionary<any>) => void
   onRowUpdated?: (row: Dictionary<any>, idx: number) => void
@@ -42,23 +38,14 @@
 }
 
 const SidePanelEditor = ({
-<<<<<<< HEAD
   editable = true,
-  selectedSchema,
-=======
->>>>>>> fdaf8a29
   selectedTable,
   onRowCreated = noop,
   onRowUpdated = noop,
   onTableCreated = noop,
   onColumnSaved = noop,
 }: SidePanelEditorProps) => {
-<<<<<<< HEAD
-  const readOnly = false
-
-=======
   const snap = useTableEditorStateSnapshot()
->>>>>>> fdaf8a29
   const [_, setParams] = useUrlState({ arrayKeys: ['filter', 'sort'] })
   const { meta, ui } = useStore()
   const queryClient = useQueryClient()

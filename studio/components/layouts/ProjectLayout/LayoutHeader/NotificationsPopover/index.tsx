import * as Tooltip from '@radix-ui/react-tooltip'
import {
  ActionType,
  Notification,
  NotificationStatus,
} from '@supabase/shared-types/out/notifications'
import { useQueryClient } from '@tanstack/react-query'
import dayjs from 'dayjs'
import { useRouter } from 'next/router'
import { Fragment, useState } from 'react'

import ConfirmModal from 'components/ui/Dialogs/ConfirmDialog'
import { useNotificationsQuery } from 'data/notifications/notifications-query'
import { getProjectDetail } from 'data/projects/project-detail-query'
import { setProjectPostgrestStatus } from 'data/projects/projects-query'
import { useStore } from 'hooks'
import { delete_, patch, post } from 'lib/common/fetch'
import { API_URL } from 'lib/constants'
import { Project } from 'types'
import { Alert, Button, IconArrowRight, IconBell, IconInbox, Popover } from 'ui'
import NotificationRow from './NotificationRow'

interface NotificationsPopoverProps {
  alt?: boolean
}

const NotificationsPopover = ({ alt = false }: NotificationsPopoverProps) => {
  const queryClient = useQueryClient()
  const router = useRouter()
  const { meta, ui } = useStore()
  const { data: notifications, refetch } = useNotificationsQuery()

  const [projectToRestart, setProjectToRestart] = useState<Project>()
  const [projectToApplyMigration, setProjectToApplyMigration] = useState<Project>()
  const [projectToRollbackMigration, setProjectToRollbackMigration] = useState<Project>()
  const [projectToFinalizeMigration, setProjectToFinalizeMigration] = useState<Project>()

  const [targetNotification, setTargetNotification] = useState<Notification>()

  if (!notifications || !Array.isArray(notifications)) return <></>

<<<<<<< HEAD
  const hasNewNotifications = notifications.some(
=======
  const newNotifications = notifications?.filter(
>>>>>>> 50f7c1c7
    (notification) => notification.notification_status === NotificationStatus.New
  )
  const hasNewNotifications = newNotifications.length > 0

  const onOpenChange = async (open: boolean) => {
    // TODO(alaister): move this to a mutation
    if (!open) {
      // Mark notifications as seen
      const notificationIds = notifications
        .filter((notification) => notification.notification_status === NotificationStatus.New)
        .map((notification) => notification.id)
      if (notificationIds.length > 0) {
        const { error } = await patch(`${API_URL}/notifications`, { ids: notificationIds })
        if (error) console.error('Failed to update notifications', error)
        refetch()
      }
    }
  }

  const onConfirmProjectRestart = async () => {
    if (!projectToRestart || !targetNotification) return

    const { id } = targetNotification

    const { ref, region } = projectToRestart
    const serviceNamesByActionName: Record<string, string> = {
      [ActionType.PgBouncerRestart]: 'pgbouncer',
      [ActionType.SchedulePostgresRestart]: 'postgresql',
      [ActionType.MigratePostgresSchema]: 'postgresql',
    }
    const services: string[] = targetNotification.meta.actions_available
      .map((action) => action.action_type)
      .filter((actionName) => Object.keys(serviceNamesByActionName).indexOf(actionName) !== -1)
      .map((actionName) => serviceNamesByActionName[actionName])
    const { error } = await post(`${API_URL}/projects/${ref}/restart-services`, {
      restartRequest: {
        region,
        source_notification_id: id,
        services: services,
      },
    })

    if (error) {
      ui.setNotification({
        category: 'error',
        message: `Failed to restart project: ${error.message}`,
        error,
      })
    } else {
      setProjectPostgrestStatus(queryClient, ref, 'OFFLINE')
      ui.setNotification({ category: 'success', message: `Restarting services` })
      router.push(`/project/${ref}`)
    }

    setProjectToRestart(undefined)
    setTargetNotification(undefined)
  }

  // [Joshen/Qiao] These are all very specific to the upcoming security patch
  // https://github.com/supabase/supabase/discussions/9314
  // We probably need to revisit this again when we're planning to push out the next wave of
  // notifications. Ideally, we should allow these to be more flexible and configurable
  // Perhaps the URLs could come from the notification themselves if the actions
  // require an external API call, then we just need one method instead of individual ones like this

  const onConfirmProjectApplyMigration = async () => {
    if (!projectToApplyMigration) return
    const res = await post(`${API_URL}/database/${projectToApplyMigration.ref}/owner-reassign`, {})
    if (!res.error) {
      const project = await getProjectDetail({ ref: projectToApplyMigration.ref })
      if (project) {
        meta.setProjectDetails(project)
      }

      ui.setNotification({
        category: 'success',
        message: `Successfully applied migration for project "${projectToApplyMigration.name}"`,
      })
    } else {
      ui.setNotification({
        error: res.error,
        category: 'error',
        message: `Failed to apply migration: ${res.error.message}`,
      })
    }
    setProjectToApplyMigration(undefined)
  }

  const onConfirmProjectRollbackMigration = async () => {
    if (!projectToRollbackMigration) return
    const res = await delete_(
      `${API_URL}/database/${projectToRollbackMigration.ref}/owner-reassign`,
      {}
    )
    if (!res.error) {
      const project = await getProjectDetail({ ref: projectToRollbackMigration.ref })
      if (project) {
        meta.setProjectDetails(project)
      }

      ui.setNotification({
        category: 'success',
        message: `Successfully rolled back migration for project "${projectToRollbackMigration.name}"`,
      })
    } else {
      ui.setNotification({
        error: res.error,
        category: 'error',
        message: `Failed to roll back migration: ${res.error.message}`,
      })
    }
    setProjectToRollbackMigration(undefined)
  }

  const onConfirmProjectFinalizeMigration = async () => {
    if (!projectToFinalizeMigration) return
    const res = await patch(
      `${API_URL}/database/${projectToFinalizeMigration.ref}/owner-reassign`,
      {}
    )
    if (!res.error) {
      const project = await getProjectDetail({ ref: projectToFinalizeMigration.ref })
      if (project) {
        meta.setProjectDetails(project)
      }

      ui.setNotification({
        category: 'success',
        message: `Successfully finalized migration for project "${projectToFinalizeMigration.name}"`,
      })
    } else {
      ui.setNotification({
        error: res.error,
        category: 'error',
        message: `Failed to finalize migration: ${res.error.message}`,
      })
    }
    setProjectToFinalizeMigration(undefined)
  }

  return (
    <>
      <Popover
        size="content"
        align="end"
        side="bottom"
        sideOffset={8}
        onOpenChange={onOpenChange}
        overlay={
          <div className="w-[400px] lg:w-[700px]">
            <div className="flex items-center justify-between border-b border-gray-500 bg-gray-400 px-4 py-2">
              <p className="text-sm">Notifications</p>
              {/* Area for improvement: Paginate notifications and show in a side panel */}
              {/* <p className="text-scale-1000 hover:text-scale-1200 cursor-pointer text-sm transition">
              See all{' '}
              {notifications.length > MAX_NOTIFICATIONS_TO_SHOW && `(${notifications.length})`}
            </p> */}
            </div>
            <div className="max-h-[380px] overflow-y-auto py-2">
              {notifications.length === 0 ? (
                <div className="py-2 px-4">
                  <p className="text-sm text-scale-1000">No notifications available</p>
                </div>
              ) : (
                <>
                  {notifications.map((notification, i: number) => (
                    <Fragment key={notification.id}>
                      <NotificationRow
                        notification={notification}
                        onSelectRestartProject={(project, notification) => {
                          setProjectToRestart(project)
                          setTargetNotification(notification)
                        }}
                        onSelectApplyMigration={(project, notification) => {
                          setProjectToApplyMigration(project)
                          setTargetNotification(notification)
                        }}
                        onSelectRollbackMigration={(project, notification) => {
                          setProjectToRollbackMigration(project)
                          setTargetNotification(notification)
                        }}
                        onSelectFinalizeMigration={(project, notification) => {
                          setProjectToFinalizeMigration(project)
                          setTargetNotification(notification)
                        }}
                      />
                      {i !== notifications.length - 1 && <Popover.Separator />}
                    </Fragment>
                  ))}
                </>
              )}
            </div>
          </div>
        }
      >
        <Tooltip.Root delayDuration={0}>
          <Tooltip.Trigger asChild>
            <div className="relative flex items-center">
              {hasNewNotifications && (
                <>
                  {alt ? null : (
                    <div className="absolute -top-1 -right-1 z-50 flex h-3 w-3 items-center justify-center">
                      <div className="h-full w-full animate-ping rounded-full bg-green-800 opacity-60"></div>
                      <div className="z-60 absolute top-0 right-0 h-full w-full rounded-full bg-green-900 opacity-80"></div>
                    </div>
                  )}
                </>
              )}
              <Button
                asChild
                id="notification-button"
                type={alt ? 'text' : 'default'}
                className={alt ? 'px-1' : ''}
                icon={
                  hasNewNotifications ? (
                    <div className="-mr-3.5 z-10 h-4 w-4 flex items-center justify-center rounded-full bg-white">
                      <p className="text-xs text-scale-100">{newNotifications.length}</p>
                    </div>
                  ) : alt ? (
                    <IconInbox size={18} strokeWidth={1.5} className="text-scale-1100" />
                  ) : (
                    <IconBell size={16} strokeWidth={1.5} className="text-scale-1200" />
                  )
                }
                iconRight={
                  hasNewNotifications ? (
                    <>
                      {alt ? (
                        <IconInbox size={18} strokeWidth={1.5} className="text-scale-1100" />
                      ) : (
                        <IconBell size={16} strokeWidth={1.5} className="text-scale-1200" />
                      )}
                    </>
                  ) : null
                }
              >
                <span></span>
              </Button>
            </div>
          </Tooltip.Trigger>
          <Tooltip.Portal>
            <Tooltip.Content side="bottom">
              <Tooltip.Arrow className="radix-tooltip-arrow" />
              <div
                className={[
                  'rounded bg-scale-100 py-1 px-2 leading-none shadow',
                  'border border-scale-200 flex items-center space-x-1',
                ].join(' ')}
              >
                <span className="text-xs text-scale-1200">Notifications</span>
              </div>
            </Tooltip.Content>
          </Tooltip.Portal>
        </Tooltip.Root>
      </Popover>

      <ConfirmModal
        danger
        visible={projectToRestart !== undefined}
        title={`Restart project "${projectToRestart?.name}"`}
        description={`Are you sure you want to restart the project? There will be a few minutes of downtime.`}
        buttonLabel="Restart"
        buttonLoadingLabel="Restarting"
        onSelectCancel={() => setProjectToRestart(undefined)}
        onSelectConfirm={onConfirmProjectRestart}
      />
      <ConfirmModal
        size="large"
        visible={projectToApplyMigration !== undefined}
        title={`Apply schema migration for "${projectToApplyMigration?.name}"`}
        // @ts-ignore
        description={
          <div className="text-scale-1200 space-y-2">
            <div className="space-y-1">
              <p>The following schema migration will be applied to the project</p>
              <ol className="list-disc pl-6">
                <li>
                  <div className="flex items-center space-x-1">
                    <p>{(targetNotification?.data as any)?.additional?.name}</p>
                    <IconArrowRight size={12} strokeWidth={2} />
                    <p>{(targetNotification?.data as any)?.additional?.version_to}</p>
                  </div>
                </li>
              </ol>
            </div>
            <p>
              This change can be rolled back anytime up till{' '}
              {dayjs(
                new Date(targetNotification?.meta.actions_available?.[0]?.deadline ?? 0)
              ).format('DD MMM YYYY, HH:mma ZZ')}
              , after which the changes will be finalized and can no longer be undone.
            </p>
          </div>
        }
        buttonLabel="Confirm"
        buttonLoadingLabel="Confirm"
        onSelectCancel={() => setProjectToApplyMigration(undefined)}
        onSelectConfirm={onConfirmProjectApplyMigration}
      />
      <ConfirmModal
        size="medium"
        visible={projectToRollbackMigration !== undefined}
        title={`Rollback schema migration for "${projectToRollbackMigration?.name}"`}
        // @ts-ignore
        description={
          <div className="text-scale-1200 space-y-2">
            <div className="space-y-1">
              <p>The following schema migration will be rolled back for the project</p>
              <ol className="list-disc pl-6">
                <li>
                  <div className="flex items-center space-x-1">
                    <p>{(targetNotification?.data as any)?.additional?.name}</p>
                    <IconArrowRight size={12} strokeWidth={2} />
                    <p>{(targetNotification?.data as any)?.additional?.version_to}</p>
                  </div>
                </li>
              </ol>
            </div>
            <p>
              This migration however will still be applied and finalized after{' '}
              {dayjs(
                new Date(targetNotification?.meta.actions_available?.[0]?.deadline ?? 0)
              ).format('DD MMM YYYY, HH:mma ZZ')}
              , after which the changes can no longer be undone.
            </p>
          </div>
        }
        buttonLabel="Confirm"
        buttonLoadingLabel="Confirm"
        onSelectCancel={() => setProjectToRollbackMigration(undefined)}
        onSelectConfirm={onConfirmProjectRollbackMigration}
      />
      <ConfirmModal
        danger
        size="small"
        visible={projectToFinalizeMigration !== undefined}
        title={`Finalize schema migration for "${projectToFinalizeMigration?.name}"`}
        // @ts-ignore
        description={
          <div className="text-scale-1200 space-y-4">
            <Alert withIcon variant="warning" title="This action canot be undone" />
            <div className="space-y-1">
              <p>The following schema migration will be finalized for the project</p>
              <ol className="list-disc pl-6">
                <li>
                  <div className="flex items-center space-x-1">
                    <p>{(targetNotification?.data as any)?.additional?.name}</p>
                    <IconArrowRight size={12} strokeWidth={2} />
                    <p>{(targetNotification?.data as any)?.additional?.version_to}</p>
                  </div>
                </li>
              </ol>
            </div>
          </div>
        }
        buttonLabel="Confirm"
        buttonLoadingLabel="Confirm"
        onSelectCancel={() => setProjectToFinalizeMigration(undefined)}
        onSelectConfirm={onConfirmProjectFinalizeMigration}
      />
    </>
  )
}

export default NotificationsPopover<|MERGE_RESOLUTION|>--- conflicted
+++ resolved
@@ -37,13 +37,9 @@
 
   const [targetNotification, setTargetNotification] = useState<Notification>()
 
-  if (!notifications || !Array.isArray(notifications)) return <></>
-
-<<<<<<< HEAD
-  const hasNewNotifications = notifications.some(
-=======
+  if (!notifications || !Array.isArray(notifications)) return null
+
   const newNotifications = notifications?.filter(
->>>>>>> 50f7c1c7
     (notification) => notification.notification_status === NotificationStatus.New
   )
   const hasNewNotifications = newNotifications.length > 0

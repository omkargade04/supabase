--- conflicted
+++ resolved
@@ -1,16 +1,11 @@
 import { useRouter } from 'next/router'
 
-<<<<<<< HEAD
-=======
-import { NextPageWithLayout } from 'types'
-import { useFlag, useStore } from 'hooks'
->>>>>>> 1c6b2320
 import { useParams } from 'common/hooks'
 import { GeneralSettings } from 'components/interfaces/Organization'
 import { OrganizationLayout } from 'components/layouts'
 import Loading from 'components/ui/Loading'
 import { usePermissionsQuery } from 'data/permissions/permissions-query'
-import { useSelectedOrganization } from 'hooks'
+import { useFlag, useSelectedOrganization } from 'hooks'
 import { NextPageWithLayout } from 'types'
 import { Tabs } from 'ui'
 

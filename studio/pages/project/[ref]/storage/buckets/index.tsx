<<<<<<< HEAD
=======
import { observer } from 'mobx-react-lite'
>>>>>>> 4e7772ab
import { useEffect } from 'react'

import { useParams } from 'common/hooks'
import { StorageLayout } from 'components/layouts'
<<<<<<< HEAD
import { useProjectContext } from 'components/layouts/ProjectLayout/ProjectContext'
import ProductEmptyState from 'components/to-be-cleaned/ProductEmptyState'
import { useFlag } from 'hooks'
=======
import StorageBucketsError from 'components/layouts/StorageLayout/StorageBucketsError'
import ProductEmptyState from 'components/to-be-cleaned/ProductEmptyState'
import { useBucketsQuery } from 'data/storage/buckets-query'
import { useFlag, useStore } from 'hooks'
>>>>>>> 4e7772ab
import { post } from 'lib/common/fetch'
import { API_URL, PROJECT_STATUS } from 'lib/constants'
import { NextPageWithLayout } from 'types'

<<<<<<< HEAD
/**
 * PageLayout is used to setup layout - as usual it will requires inject global store
 */
const PageLayout: NextPageWithLayout = () => {
=======
const PageLayout: NextPageWithLayout = ({}) => {
>>>>>>> 4e7772ab
  const { ref } = useParams()
  const { project } = useProjectContext()
  const kpsEnabled = useFlag('initWithKps')

  const { error, isError } = useBucketsQuery({ projectRef: ref })

  useEffect(() => {
    if (project && project.status === PROJECT_STATUS.INACTIVE) {
      post(`${API_URL}/projects/${ref}/restore`, { kps_enabled: kpsEnabled })
    }
  }, [project])

  if (!project) return <div></div>

  if (isError) <StorageBucketsError error={error as any} />

  return (
    <div className="storage-container flex flex-grow">
      <ProductEmptyState
        title="Storage"
        infoButtonLabel="About storage"
        infoButtonUrl="https://supabase.com/docs/guides/storage"
      >
        <p className="text-scale-1100 text-sm">
          Create buckets to store and serve any type of digital content.
        </p>
        <p className="text-scale-1100 text-sm">
          Make your buckets private or public depending on your security preference.
        </p>
      </ProductEmptyState>
    </div>
  )
}

PageLayout.getLayout = (page) => <StorageLayout title="Buckets">{page}</StorageLayout>

export default PageLayout<|MERGE_RESOLUTION|>--- conflicted
+++ resolved
@@ -1,33 +1,20 @@
-<<<<<<< HEAD
-=======
-import { observer } from 'mobx-react-lite'
->>>>>>> 4e7772ab
 import { useEffect } from 'react'
 
 import { useParams } from 'common/hooks'
 import { StorageLayout } from 'components/layouts'
-<<<<<<< HEAD
 import { useProjectContext } from 'components/layouts/ProjectLayout/ProjectContext'
-import ProductEmptyState from 'components/to-be-cleaned/ProductEmptyState'
-import { useFlag } from 'hooks'
-=======
 import StorageBucketsError from 'components/layouts/StorageLayout/StorageBucketsError'
 import ProductEmptyState from 'components/to-be-cleaned/ProductEmptyState'
 import { useBucketsQuery } from 'data/storage/buckets-query'
-import { useFlag, useStore } from 'hooks'
->>>>>>> 4e7772ab
+import { useFlag } from 'hooks'
 import { post } from 'lib/common/fetch'
 import { API_URL, PROJECT_STATUS } from 'lib/constants'
 import { NextPageWithLayout } from 'types'
 
-<<<<<<< HEAD
 /**
  * PageLayout is used to setup layout - as usual it will requires inject global store
  */
 const PageLayout: NextPageWithLayout = () => {
-=======
-const PageLayout: NextPageWithLayout = ({}) => {
->>>>>>> 4e7772ab
   const { ref } = useParams()
   const { project } = useProjectContext()
   const kpsEnabled = useFlag('initWithKps')
@@ -38,7 +25,7 @@
     if (project && project.status === PROJECT_STATUS.INACTIVE) {
       post(`${API_URL}/projects/${ref}/restore`, { kps_enabled: kpsEnabled })
     }
-  }, [project])
+  }, [ref, project])
 
   if (!project) return <div></div>
 
